--- conflicted
+++ resolved
@@ -242,12 +242,6 @@
         ///__expansion_order must already be updated to the new value.
         void update_lock_to_lower_expansion_order(SpinOrbitLockInfo &lock);
 
-<<<<<<< HEAD
-        ///\brief Updates __lock and __other_lock to accomodate increasing
-        ///__expansion_order.
-        void update_locks_to_higher_expansion_order(
-            unsigned new_expansion_order
-=======
         ///\brief Set up __other_lock to the closest term above, given the term
         ///that would be used without limit to the orbital multiplier.
         void limit_above_lock_per_expansion_order(
@@ -271,7 +265,6 @@
             ///tidal potential expansion was calculated up to infinitely large
             ///s.
             int proposed_spin_multiplier
->>>>>>> 8d066351
         );
 
         ///\brief Initializes the locks the first time the zone is
