/**\file
 *
 * \brief The definition of some of the methods of the StellarSystem class.
 *
 * \ingroup StellarSystem_group
 */

#define BUILDING_LIBRARY
#include "BinarySystem.h"

namespace Evolve {

    void BinarySystem::find_locked_zones()
    {
        __locked_zones.clear();
        for(short body_ind = 0; body_ind < 2; ++body_ind) {
            DissipatingBody &body = (body_ind == 0 ? __body1 : __body2);
            for(
                unsigned zone_ind = 0;
                zone_ind < body.number_zones();
                ++zone_ind
            )
                if(body.zone(zone_ind).locked()) {
                    body.zone(zone_ind).locked_zone_index() =
                        __locked_zones.size();
                    __locked_zones.push_back(zone_ind);
                }
        }
    }

    int BinarySystem::locked_surface_differential_equations(
        double *evolution_rates
    ) const
    {
        if(!expansion_error) {
            DissipatingZone &locked_zone = __body1.zone(0);
            locked_zone.set_evolution_rates(
                locked_zone.moment_of_inertia(1) * locked_zone.spin_frequency(),
                0.0,
                0.0
            );
        }
        for(
            unsigned zone_index = 1;
            zone_index < __body1.number_zones();
            ++zone_index
        ) {
<<<<<<< HEAD
            evolution_rates[zone_index - 1] = __body1.nontidal_torque(
                zone_index
            )[2];
=======
            evolution_rates[zone_index - 1] = (
                expansion_error
                ? 0.0
                : __body1.nontidal_torque(zone_index)[2]
            );
            if(!expansion_error)
                __body1.zone(zone_index).set_evolution_rates(
                    evolution_rates[zone_index - 1],
                    0.0,
                    0.0
                );
>>>>>>> 8d066351

            assert(__body1.nontidal_torque(zone_index)[0] == 0);
            assert(__body1.nontidal_torque(zone_index)[1] == 0);

        }
        return 0;
    }

    void BinarySystem::locked_surface_jacobian(double *param_derivs,
                                               double *age_derivs) const
    {
        unsigned num_param = __body1.number_zones() - 1;
        double dR_dt = __body1.radius(1),
               dIabove_dt = __body1.zone(0).moment_of_inertia(1),
               dI_dt = __body1.zone(1).moment_of_inertia(1);
        for(unsigned row = 0; row < num_param; ++row) {
            double dIbelow_dt = 0;
            age_derivs[row] =
                __body1.nontidal_torque(row + 1, Dissipation::AGE)[2]
                +
                __body1.nontidal_torque(row + 1, Dissipation::RADIUS)[2] * dR_dt
                +
                __body1.nontidal_torque(row + 1,
                                        Dissipation::MOMENT_OF_INERTIA,
                                        0)[2] * dI_dt
                +
                __body1.nontidal_torque(row + 1,
                                        Dissipation::MOMENT_OF_INERTIA,
                                        -1)[2] * dIabove_dt;
            if(row < num_param - 1) {
                dIbelow_dt = __body1.zone(row + 2).moment_of_inertia(1);
                age_derivs[row] += __body1.nontidal_torque(
                    row + 1,
                    Dissipation::MOMENT_OF_INERTIA,
                    1)[2] * dIbelow_dt;
            }
            dIabove_dt = dI_dt;
            dI_dt = dIbelow_dt;

            assert(__body1.nontidal_torque(row + 1, Dissipation::AGE)[0] == 0);
            assert(__body1.nontidal_torque(row + 1, Dissipation::AGE)[1] == 0);
            assert(__body1.nontidal_torque(row + 1, Dissipation::RADIUS)[0]
                   ==
                   0);
            assert(__body1.nontidal_torque(row + 1, Dissipation::RADIUS)[1]
                   ==
                   0);
            assert(__body1.nontidal_torque(row + 1,
                                           Dissipation::MOMENT_OF_INERTIA,
                                           -1)[0]
                   ==
                   0);
            assert(__body1.nontidal_torque(row + 1,
                                           Dissipation::MOMENT_OF_INERTIA,
                                           -1)[1]
                   ==
                   0);
            assert(__body1.nontidal_torque(row + 1,
                                           Dissipation::MOMENT_OF_INERTIA,
                                           0)[0]
                   ==
                   0);
            assert(__body1.nontidal_torque(row + 1,
                                           Dissipation::MOMENT_OF_INERTIA,
                                           0)[1]
                   ==
                   0);
            assert(__body1.nontidal_torque(row + 1,
                                           Dissipation::MOMENT_OF_INERTIA,
                                           1)[0]
                   ==
                   0);
            assert(__body1.nontidal_torque(row + 1,
                                           Dissipation::MOMENT_OF_INERTIA,
                                           1)[1]
                   ==
                   0);

            for(unsigned col = 0; col < num_param; ++col) {
                double &dest = *(param_derivs + row * num_param + col);
                if(std::abs(static_cast<int>(row) - static_cast<int>(col)) < 1)
                    dest = 0;
                else {
                    dest = __body1.nontidal_torque(row + 1,
                                                   Dissipation::SPIN_ANGMOM,
                                                   col - row)[2];

                    assert(__body1.nontidal_torque(row + 1,
                                                   Dissipation::SPIN_ANGMOM,
                                                   col - row)[0]
                           ==
                           0);
                    assert(__body1.nontidal_torque(row + 1,
                                                   Dissipation::SPIN_ANGMOM,
                                                   col - row)[1]
                           ==
                           0);

                }
            }
        }
    }

    int BinarySystem::single_body_differential_equations(
        double *evolution_rates
    ) const
    {
        unsigned nzones = __body1.number_zones();
        double ref_angmom = __body1.zone(0).angular_momentum(),
               *inclination_evol = evolution_rates,
               *periapsis_evol = evolution_rates + (nzones - 1),
               *angmom_evol = periapsis_evol+(nzones - 1);

        Eigen::Vector3d reference_torque;
        for(unsigned zone_index = 0; zone_index < nzones; ++zone_index) {
            Eigen::Vector3d torque = __body1.nontidal_torque(zone_index);
            angmom_evol[zone_index] = torque[2];

            DissipatingZone &zone = __body1.zone(zone_index);
            if(zone_index) {
                zone.set_reference_zone_angmom(ref_angmom);
                inclination_evol[zone_index - 1] = zone.inclination_evolution(
                    zone_to_zone_transform(__body1.zone(0),
                                           zone,
                                           reference_torque),
                    torque
                );
                periapsis_evol[zone_index - 1] = zone.periapsis_evolution(
                    zone_to_zone_transform(__body1.zone(0),
                                           zone,
                                           reference_torque),
                    torque
                );
            } else reference_torque = torque;

            if(!expansion_error)
                zone.set_evolution_rates(
                    angmom_evol[zone_index],
                    (zone_index ? inclination_evol[zone_index - 1] : 0.0),
                    (zone_index ? periapsis_evol[zone_index -1] : 0.0)
                );
        }
#ifdef VERBOSE_DEBUG
        std::cerr << "rates: ";
        for(unsigned i = 0; i < 3 * nzones - 2; ++i) {
            if(i) std::cerr << ", ";
            std::cerr << evolution_rates[i];
        }
        std::cerr << std::endl;
#endif
        return 0;
    }

    void BinarySystem::fill_single_body_jacobian(
        double *inclination_param_derivs,
        double *periapsis_param_derivs,
        double *angmom_param_derivs,
        double *inclination_age_derivs,
        double *periapsis_age_derivs,
        double *angmom_age_derivs
    ) const
    {
        unsigned nzones=__body1.number_zones(), nparams = 3 * nzones - 2;
        Eigen::Vector3d ref_torque = __body1.nontidal_torque(0),
                        dref_torque_dincl = __body1.nontidal_torque(
                            0,
                            Dissipation::INCLINATION,
                            1
                        ),
                        dref_torque_dperi=__body1.nontidal_torque(
                            0,
                            Dissipation::PERIAPSIS,
                            1
                        ),
                        dref_torque_dangmom0=__body1.nontidal_torque(
                            0,
                            Dissipation::SPIN_ANGMOM,
                            0
                        ),
                        dref_torque_dangmom1=__body1.nontidal_torque(
                            0,
                            Dissipation::SPIN_ANGMOM,
                            1
                        ),
                        dref_torque_dage = __body1.nontidal_torque(
                            0,
                            Dissipation::AGE
                        ),
                        zero3d(0, 0, 0);
        for(
            unsigned deriv_zone_ind = 0;
            deriv_zone_ind < nzones;
            ++deriv_zone_ind
        ) {
            angmom_param_derivs[deriv_zone_ind - 1] =
                (deriv_zone_ind == 1 ? dref_torque_dincl[2] : 0);
            angmom_param_derivs[nzones+deriv_zone_ind - 2] =
                (deriv_zone_ind == 1 ? dref_torque_dperi[2] : 0);
            double &angmom_angmom_deriv =
                angmom_param_derivs[2 * nzones+deriv_zone_ind - 2];
            if(deriv_zone_ind==0) angmom_angmom_deriv = dref_torque_dangmom0[2];
            else if(deriv_zone_ind == 1)
                angmom_angmom_deriv = dref_torque_dangmom1[2];
            else angmom_angmom_deriv = 0;
        }
        angmom_age_derivs[0] = dref_torque_dage[2];
        DissipatingZone &ref_zone = __body1.zone(0);
        for(unsigned zone_ind = 1; zone_ind < nzones; ++zone_ind) {
            DissipatingZone &zone = __body1.zone(zone_ind);
            Eigen::Vector3d
                zone_ref_torque = zone_to_zone_transform(ref_zone,
                                                         zone,
                                                         ref_torque),
                zone_torque = __body1.nontidal_torque(zone_ind),
                ref_torque_age_deriv = zone_to_zone_transform(ref_zone,
                                                              zone,
                                                              dref_torque_dage),
                zone_torque_age_deriv=__body1.nontidal_torque(zone_ind,
                                                              Dissipation::AGE,
                                                              0);
            inclination_age_derivs[zone_ind - 1] =
                zone.inclination_evolution(zone_ref_torque,
                                           zone_torque,
                                           Dissipation::AGE,
                                           ref_torque_age_deriv,
                                           zone_torque_age_deriv);
            periapsis_age_derivs[zone_ind - 1] =
                zone.periapsis_evolution(zone_ref_torque,
                                         zone_torque,
                                         Dissipation::AGE,
                                         ref_torque_age_deriv,
                                         zone_torque_age_deriv);
            angmom_age_derivs[zone_ind] = zone_torque_age_deriv[2];
            for(
                unsigned quantity_ind = 0;
                quantity_ind < nparams;
                ++quantity_ind
            ) {
                unsigned offset = (zone_ind - 1) * nparams + quantity_ind;
                double &inclination_dest = inclination_param_derivs[offset],
                       &periapsis_dest = periapsis_param_derivs[offset],
                       &angmom_dest = angmom_param_derivs[offset+nparams];
                unsigned quantity_zone = quantity_ind;
                Dissipation::QuantityEntry with_respect_to;
                Eigen::Vector3d ref_torque_deriv(0, 0, 0);
                if(quantity_ind > 2 * nzones - 2) {
                    quantity_zone -= 2 * nzones - 2;
                    with_respect_to = Dissipation::SPIN_ANGMOM;
                    if(quantity_zone == 0)
                        ref_torque_deriv = dref_torque_dangmom0;
                    else if(quantity_zone == 1)
                        ref_torque_deriv = dref_torque_dangmom1;
                    if(quantity_zone <= 1)
                        ref_torque_deriv = zone_to_zone_transform(
                            ref_zone,
                            zone,
                            ref_torque_deriv
                        );
                } else {
                    if(quantity_ind >= nzones - 1) {
                        quantity_zone -= nzones - 2;
                        with_respect_to = Dissipation::PERIAPSIS;
                        if(quantity_zone == 1)
                            ref_torque_deriv = dref_torque_dperi;
                    } else {
                        quantity_zone += 1;
                        with_respect_to = Dissipation::INCLINATION;
                        if(quantity_zone == 1)
                            ref_torque_deriv = dref_torque_dincl;
                    }
                    if(quantity_zone == 1)
                        ref_torque_deriv = zone_to_zone_transform(
                            ref_zone,
                            zone,
                            ref_torque_deriv
                        );
                    ref_torque_deriv += zone_to_zone_transform(ref_zone,
                                                               zone,
                                                               ref_torque,
                                                               with_respect_to);
                }
                Eigen::Vector3d zone_torque_deriv;
                if(quantity_zone == zone_ind) {
                    zone_torque_deriv = __body1.nontidal_torque(zone_ind,
                                                                with_respect_to,
                                                                0);
                    inclination_dest=zone.inclination_evolution(
                        zone_ref_torque,
                        zone_torque,
                        with_respect_to,
                        ref_torque_deriv,
                        zone_torque_deriv
                    );
                    periapsis_dest=zone.periapsis_evolution(zone_ref_torque,
                                                            zone_torque,
                                                            with_respect_to,
                                                            ref_torque_deriv,
                                                            zone_torque_deriv);
                } else {
                    if(std::abs(static_cast<int>(quantity_zone-zone_ind)) == 1) {
                        zone_torque_deriv = __body1.nontidal_torque(
                            zone_ind,
                            with_respect_to,
                            quantity_zone - zone_ind
                        );
                    } else zone_torque_deriv = zero3d;
                    inclination_dest = zone.inclination_evolution(
                        ref_torque_deriv,
                        zone_torque_deriv
                    );
                    periapsis_dest = zone.periapsis_evolution(ref_torque_deriv,
                                                              zone_torque_deriv);
                }
                angmom_dest = zone_torque_deriv[2];
            }
        }
    }

    void BinarySystem::single_body_jacobian(double *param_derivs,
                                            double *age_derivs) const
    {
        unsigned nzones = __body1.number_zones(),
                 nparams=3*nzones-2;
        fill_single_body_jacobian(param_derivs,
                                  param_derivs + (nzones - 1) * nparams,
                                  param_derivs + 2 * (nzones - 1) * nparams,
                                  age_derivs,
                                  age_derivs + (nzones - 1),
                                  age_derivs + 2 * (nzones - 1));
    }

    double BinarySystem::semimajor_evolution(
        double orbit_power,
        double orbit_power_deriv
    ) const
    {
        if(std::isnan(orbit_power_deriv))
            return (orbit_power == 0
                    ? 0
                    : -__semimajor * orbit_power / __orbital_energy);

        else if(orbit_power == 0 && orbit_power_deriv == 0)
            return 0;

        return (
            -(2.0 * orbit_power
              +
              __semimajor * orbit_power_deriv
            )
            /
            __orbital_energy
        );
    }

    double BinarySystem::eccentricity_evolution(double orbit_power,
                                                double orbit_angmom_gain,
                                                double orbit_power_deriv,
                                                double orbit_angmom_gain_deriv,
                                                bool semimajor_deriv) const
    {
        if(__eccentricity <= 1e-8) return 0;
        double e2 = std::pow(__eccentricity, 2),
               factor = -(1.0 - e2) / (2.0 * __eccentricity);

        if(std::isnan(orbit_power_deriv))
            return factor * (orbit_power / __orbital_energy
                             +
                             2.0 * orbit_angmom_gain / __orbital_angmom);
        else if(semimajor_deriv)
            return (
                factor
                *
                (
                    (
                        orbit_power_deriv
                        +
                        orbit_power / __semimajor
                    )
                    /
                    __orbital_energy
                    +
                    (
                        2.0 * orbit_angmom_gain_deriv
                        -
                        orbit_angmom_gain / __semimajor
                    )
                    /
                    __orbital_angmom
                )
            );
        else return (
            factor
            *
            (
                orbit_power_deriv / __orbital_energy
                +
                2.0 * orbit_angmom_gain_deriv / __orbital_angmom
            )
            -
            2.0 * orbit_angmom_gain / __orbital_angmom
            -
            (1.0 + e2) / e2 * (
                orbit_power / __orbital_energy
                +
                2.0 * orbit_angmom_gain / __orbital_angmom
            )
        );
    }

    void BinarySystem::above_lock_problem_deriv_correction(
            Dissipation::QuantityEntry entry,
            bool body1_deriv,
            Eigen::MatrixXd &matrix,
            Eigen::VectorXd &rhs
    ) const
    {
        unsigned deriv_zone_index = (body1_deriv
                                     ? 0
                                     : __body1.number_locked_zones());
        DissipatingBody &deriv_body = (body1_deriv ? __body1 : __body2);
        DissipatingZone &deriv_zone = deriv_body.zone(0);

        if(
            entry == Dissipation::ORBITAL_FREQUENCY
            ||
            entry == Dissipation::SEMIMAJOR
        ) {
            double coef = (entry == Dissipation::SEMIMAJOR
                           ? 1
                           : Core::orbital_angular_velocity(__body1.mass(),
                                                            __body2.mass(),
                                                            __semimajor,
                                                            true));
            bool done = false;
            unsigned locked_ind = 0;
            for(DissipatingBody *body = &__body1; !done; body = &__body2) {
                for(
                    unsigned zone_ind = 0;
                    zone_ind < body->number_zones();
                    ++zone_ind
                ) {
                    rhs.array() += (1.5
                                    *
                                    (
                                        __body1.tidal_orbit_power()
                                        +
                                        __body2.tidal_orbit_power()
                                    )
                                    /
                                    __orbital_energy
                                    /
                                    __semimajor
                                    *
                                    coef);
                    if(body->zone(zone_ind).locked()) {
                        matrix.col(locked_ind).array() += (
                            1.5
                            *
                            (
                                body->tidal_power(zone_ind, true)
                                -
                                body->tidal_power(zone_ind, false)
                            )
                            /
                            __orbital_energy
                            /
                            __semimajor * coef
                        );

                        ++locked_ind;
                    }
                }
                done = (body == &__body2);
            }
        } else if(deriv_zone.locked()) {
            if(
                entry == Dissipation::SPIN_FREQUENCY
                ||
                entry == Dissipation::SPIN_ANGMOM
            ) {
                double coef = (
                    entry == Dissipation::SPIN_FREQUENCY
                    ? deriv_zone.moment_of_inertia()
                    : 1
                ) / std::pow(deriv_zone.angular_momentum(), 2);
                matrix(deriv_zone_index, deriv_zone_index) -=(
                    deriv_body.tidal_torque(0, true)[2]
                    -
                    deriv_body.tidal_torque(0, false)[2]
                ) * coef;
                rhs(deriv_zone_index) -= (
                    deriv_body.tidal_torque(0, false)[2]
                    *
                    coef
                );
            } else if(entry == Dissipation::MOMENT_OF_INERTIA) {
                rhs(deriv_zone_index) -= (
                    deriv_zone.moment_of_inertia(1)
                    /
                    std::pow(deriv_zone.moment_of_inertia(), 2)
                );
            }
        }
    }

    void BinarySystem::calculate_above_lock_fractions(
        Eigen::VectorXd &fractions,
        Dissipation::QuantityEntry entry,
        bool body1_deriv
    )
    {
        unsigned num_locked_zones = __locked_zones.size();

        assert(num_locked_zones == (__body1.number_locked_zones()
                                    +
                                    __body2.number_locked_zones()));

        if(num_locked_zones == 0) {
            fractions.resize(0);
            return;
        }
        std::valarray<double> nontidal_torque(num_locked_zones),
                              tidal_torque_z_above(num_locked_zones),
                              tidal_torque_z_below(num_locked_zones),
                              tidal_power_difference(num_locked_zones);
        unsigned locked_zone_ind = 0;
        for(
            std::list<unsigned>::const_iterator zi = __locked_zones.begin();
            zi != __locked_zones.end();
            ++zi
        ) {
            DissipatingBody &body = (
                locked_zone_ind < __body1.number_locked_zones()
                ? __body1
                : __body2
            );
            nontidal_torque[locked_zone_ind] =
                body.nontidal_torque(*zi, entry)[2];
            tidal_torque_z_above[locked_zone_ind] =
                body.tidal_torque(*zi, true, entry)[2];
            tidal_torque_z_below[locked_zone_ind] =
                body.tidal_torque(*zi, false, entry)[2];
            if(!zone_specific(entry) || *zi == 0) {
                tidal_power_difference[locked_zone_ind] = (
                    body.tidal_power(*zi, true, entry)
                    -
                    body.tidal_power(*zi, false, entry)
                );
            }
            ++locked_zone_ind;
        }
        Eigen::MatrixXd matrix(num_locked_zones, num_locked_zones);
        Eigen::VectorXd rhs(num_locked_zones);
        rhs.setConstant(1.5
                        *
                        (
                            __body1.tidal_orbit_power(entry)
                            +
                            __body2.tidal_orbit_power(entry)
                        )
                        /
                        __orbital_energy);
        unsigned i = 0;
        for(
            std::list<unsigned>::const_iterator
            zi=__locked_zones.begin();
            zi!=__locked_zones.end();
            ++zi
        ) {
            if(!zone_specific(entry) || *zi == 0)
                matrix.col(i).setConstant(1.5
                                          *
                                          tidal_power_difference[i]
                                          /
                                          __orbital_energy);
            else matrix.col(i).setZero();
            DissipatingZone &zone = (i < __body1.number_locked_zones()
                                     ? __body1
                                     : __body2).zone(*zi);
            matrix(i, i) += (
                (tidal_torque_z_above[i] - tidal_torque_z_below[i])
                /
                zone.angular_momentum()
            );
            if(entry == Dissipation::NO_DERIV)
                rhs(i) += (zone.moment_of_inertia(1)
                           /
                           zone.moment_of_inertia());
            else if(entry == Dissipation::AGE)
                rhs(i) += (zone.moment_of_inertia(2)
                           /
                           zone.moment_of_inertia());
            rhs(i) -= ((nontidal_torque[i] + tidal_torque_z_below[i])
                       /
                       zone.angular_momentum());
            ++i;
        }
        above_lock_problem_deriv_correction(entry, body1_deriv, matrix, rhs);
        if(entry == Dissipation::NO_DERIV) {
            __above_lock_fractions_decomp.compute(matrix);
            fractions = __above_lock_fractions_decomp.solve(rhs);
        } else {
            fractions = __above_lock_fractions_decomp.solve(
                rhs - matrix * __above_lock_fractions[Dissipation::NO_DERIV]
            );
        }
    }

    Eigen::VectorXd BinarySystem::above_lock_fractions_deriv(
            Dissipation::QuantityEntry entry,
            DissipatingBody &body,
            unsigned zone_index)
    {
        assert(entry == Dissipation::INCLINATION
               ||
               entry == Dissipation::PERIAPSIS
               ||
               entry == Dissipation::MOMENT_OF_INERTIA
               ||
               entry == Dissipation::SPIN_ANGMOM);
        assert(zone_index > 0 || &body == &__body2);
        assert(body.number_zones() > zone_index);
        assert(number_locked_zones()
               ==
               __above_lock_fractions[Dissipation::NO_DERIV].size());

        unsigned num_locked_zones = number_locked_zones();
        if(num_locked_zones == 0) return Eigen::VectorXd();
        DissipatingZone &deriv_zone = body.zone(zone_index);
        unsigned locked_zone_index=(&body == &__body1
                                    ? 0
                                    : __body1.number_locked_zones());
        Eigen::VectorXd rhs;
        for(unsigned i = 0; i < zone_index; ++i)
            if(body.zone(i).locked()) ++locked_zone_index;
        if(deriv_zone.locked()) {
            double above_frac =
                __above_lock_fractions[Dissipation::NO_DERIV][locked_zone_index];
            rhs.setConstant(
                num_locked_zones,
                -1.5 * (above_frac*body.tidal_power(zone_index, true, entry)
                        +
                        (1.0 - above_frac) * body.tidal_power(zone_index,
                                                              false,
                                                              entry))
                -
                body.nontidal_torque(zone_index, entry)[2]
            );
            rhs(locked_zone_index) -=
                above_frac*body.tidal_torque(zone_index, true, entry)[2]
                +
                (1.0 - above_frac) * body.tidal_torque(zone_index,
                                                       false,
                                                       entry)[2];
            if(entry == Dissipation::MOMENT_OF_INERTIA)
                rhs(locked_zone_index) -= (
                    deriv_zone.moment_of_inertia(1)
                    /
                    std::pow(deriv_zone.moment_of_inertia(), 2)
                );
            else if(entry == Dissipation::SPIN_ANGMOM)
                rhs(locked_zone_index) += (
                    above_frac*body.tidal_torque(zone_index, true)[2]
                    +
                    (1.0 - above_frac)
                    *
                    body.tidal_torque(zone_index, false)[2]
                    +
                    body.nontidal_torque(zone_index)[2]
                ) / std::pow(deriv_zone.angular_momentum(), 2);
        } else {
            rhs.setConstant(num_locked_zones,
                            -1.5 * body.tidal_power(zone_index, false, entry));
        }
        if(zone_index > 0 && body.zone(zone_index - 1).locked())
            rhs(body.zone(zone_index - 1).locked_zone_index()) -=
                body.nontidal_torque(zone_index - 1, entry, 1)[2];
        if(
            zone_index + 1 < body.number_zones()
            &&
            body.zone(zone_index + 1).locked()
        )
            rhs(body.zone(zone_index + 1).locked_zone_index()) -=
                body.nontidal_torque(zone_index + 1, entry, -1)[2];
        return __above_lock_fractions_decomp.solve(rhs);
    }

    void BinarySystem::fill_above_lock_fractions_deriv()
    {
        unsigned num_zones = __body1.number_zones() + __body2.number_zones();
        DissipatingBody *body = &__body1;
        __above_lock_fractions_inclination_deriv.resize(num_zones);
        __above_lock_fractions_periapsis_deriv.resize(num_zones);
        __above_lock_fractions_inertia_deriv.resize(num_zones);
        __above_lock_fractions_angmom_deriv.resize(num_zones);
        __above_lock_fractions_inclination_deriv[0] =
            __above_lock_fractions[Dissipation::INCLINATION];
        __above_lock_fractions_periapsis_deriv[0] =
            __above_lock_fractions[Dissipation::PERIAPSIS];
        __above_lock_fractions_inertia_deriv[0] =
            __above_lock_fractions[Dissipation::MOMENT_OF_INERTIA];
        __above_lock_fractions_angmom_deriv[0] =
            __above_lock_fractions[Dissipation::SPIN_ANGMOM];
        unsigned body_zone_ind = 0;
        for(unsigned zone_ind = 1; zone_ind < num_zones; ++zone_ind) {
            ++body_zone_ind;
            if(body_zone_ind == body->number_zones()) {
                body_zone_ind = 0;
                body = &__body2;
            }
            __above_lock_fractions_inclination_deriv[zone_ind] =
                above_lock_fractions_deriv(Dissipation::INCLINATION,
                                           *body,
                                           body_zone_ind);
            __above_lock_fractions_periapsis_deriv[zone_ind] =
                above_lock_fractions_deriv(Dissipation::PERIAPSIS,
                                           *body,
                                           body_zone_ind);
            __above_lock_fractions_inertia_deriv[zone_ind] =
                above_lock_fractions_deriv(Dissipation::MOMENT_OF_INERTIA,
                                           *body,
                                           body_zone_ind);
            __above_lock_fractions_angmom_deriv[zone_ind] =
                above_lock_fractions_deriv(Dissipation::SPIN_ANGMOM,
                                           *body,
                                           body_zone_ind);
        }
    }

    void BinarySystem::update_above_lock_fractions()
    {
        std::valarray<Eigen::VectorXd>
            body2_above_lock_fractions(Dissipation::NUM_DERIVATIVES);
        for(
            int deriv = Dissipation::NO_DERIV;
            deriv < Dissipation::NUM_DERIVATIVES;
            ++deriv
        ) {
            calculate_above_lock_fractions(
                __above_lock_fractions[deriv],
                static_cast<Dissipation::QuantityEntry>(deriv)
            );
            if(!zone_specific(static_cast < Dissipation::QuantityEntry>(deriv)))
                body2_above_lock_fractions[deriv] = __above_lock_fractions[deriv];
            else calculate_above_lock_fractions(
                body2_above_lock_fractions[deriv],
                static_cast<Dissipation::QuantityEntry>(deriv),
                false
            );
        }
        __above_lock_fractions_body2_radius_deriv =
            body2_above_lock_fractions[Dissipation::RADIUS];
        __body1.set_above_lock_fractions(__above_lock_fractions);
        __body2.set_above_lock_fractions(body2_above_lock_fractions);
        fill_above_lock_fractions_deriv();
    }

    void BinarySystem::fill_orbit_torque_and_power()
    {
        __orbit_torque = (
            __body1.tidal_orbit_torque()
            +
            zone_to_zone_transform(__body2.zone(0),
                                   __body1.zone(0),
                                   __body2.tidal_orbit_torque())
        );

        __orbit_power = (__body1.tidal_orbit_power()
                         +
                         __body2.tidal_orbit_power());

        __orbit_angmom_gain = (__orbit_torque[0]
                               *
                               std::sin(__body1.zone(0).inclination())
                               +
                               __orbit_torque[2]
                               *
                               std::cos(__body1.zone(0).inclination()));
    }

    int BinarySystem::binary_differential_equations(
        double *differential_equations
    ) const
    {
        DissipatingZone &reference_zone = __body1.zone(0);
        unsigned num_body1_zones = __body1.number_zones(),
                 num_total_zones = num_body1_zones + __body2.number_zones();
        double *inclination_rates = differential_equations + 2,
               *periapsis_rates = inclination_rates + num_total_zones,
               *angmom_rates = periapsis_rates + num_total_zones - 1;
        unsigned angmom_skipped = 0;
        double reference_periapsis_rate = Core::NaN;
        for(unsigned zone_ind = 0; zone_ind < num_total_zones; ++zone_ind) {
            DissipatingBody &body = (zone_ind < num_body1_zones
                                     ? __body1
                                     : __body2);
            unsigned body_zone_ind = zone_ind;
            if(zone_ind >= num_body1_zones)
                body_zone_ind -= num_body1_zones;
            DissipatingZone &zone = body.zone(body_zone_ind);
            Eigen::Vector3d zone_orbit_torque,
                            total_zone_torque;
            total_zone_torque = body.nontidal_torque(body_zone_ind);

            zone_orbit_torque = (zone_ind
                                 ? zone_to_zone_transform(reference_zone,
                                                          zone,
                                                          __orbit_torque)
                                 : __orbit_torque);

            Dissipation::QuantityEntry entry = Dissipation::NO_DERIV;
            if(zone.locked()) {
                double above_frac = (__above_lock_fractions
                                     [Dissipation::NO_DERIV]
                                     [angmom_skipped]);
                total_zone_torque += (
                    above_frac
                    *
                    body.tidal_torque(body_zone_ind, true, entry)
                    +
                    (1.0 - above_frac)
                    *
                    body.tidal_torque(body_zone_ind, false, entry)
                );
                ++angmom_skipped;
            } else total_zone_torque += body.tidal_torque(body_zone_ind,
                                                          false,
                                                          entry);
            inclination_rates[zone_ind] = zone.inclination_evolution(
                zone_orbit_torque,
                total_zone_torque,
                entry
            );
            assert(!std::isnan(inclination_rates[zone_ind]));
            if(zone_ind) {
                periapsis_rates[zone_ind - 1] = zone.periapsis_evolution(
                    zone_orbit_torque,
                    total_zone_torque,
                    entry
                ) - reference_periapsis_rate;
                assert(!std::isnan(periapsis_rates[zone_ind - 1]));
            } else {
                reference_periapsis_rate = zone.periapsis_evolution(
                    zone_orbit_torque,
                    total_zone_torque,
                    entry
                );
                assert(!std::isnan(reference_periapsis_rate));

            }
            if(!zone.locked()) {
                angmom_rates[zone_ind - angmom_skipped] = total_zone_torque[2];
                assert(!std::isnan(angmom_rates[zone_ind - angmom_skipped]));
            }

            if(!expansion_error)
                zone.set_evolution_rates(
                    total_zone_torque[2],
                    inclination_rates[zone_ind],
                    (zone_ind ? periapsis_rates[zone_ind - 1] : 0.0)
                );

#ifdef VERBOSE_DEBUG
            std::cerr << "Zone " << zone_ind
                      << " torque: " << total_zone_torque
                      << " inclination rate";
            std::cerr << ": " << inclination_rates[zone_ind];
            if(zone_ind)
                std::cerr << " periapsis rate: "
                          << periapsis_rates[zone_ind - 1];

            std::cerr << std::endl;
#endif
            assert(!std::isnan(total_zone_torque.sum()));

        }
<<<<<<< HEAD
        differential_equations[0] = semimajor_evolution(__orbit_power);
        if(!angmom_skipped)
            differential_equations[0] *= 6.5 * std::pow(__semimajor, 5.5);

        differential_equations[1] = eccentricity_evolution(__orbit_power,
                                                           __orbit_angmom_gain);
=======
        differential_equations[0] = (
            expansion_error
            ? semimajor_evolution_expansion_error()
            : semimajor_evolution(__orbit_power)
        );
        differential_equations[1] = (
            expansion_error
            ? eccentricity_evolution_expansion_error()
            : eccentricity_evolution(__orbit_power, __orbit_angmom_gain)
        );

        if(!expansion_error) {
            __semimajor_rate = differential_equations[0];
            __eccentricity_rate = differential_equations[1];
        }

        if(!angmom_skipped)
            differential_equations[0] *= 6.5 * std::pow(__semimajor, 5.5);

>>>>>>> 8d066351
#ifdef VERBOSE_DEBUG
        std::cerr << "rates: ";
        for(
            unsigned i = 0;
            i < 3 * (__body1.number_zones() + __body2.number_zones()) + 1;
            ++i
        ) {
            if(i) std::cerr << ", ";
            std::cerr << differential_equations[i];
        }
        std::cerr << std::endl;
#endif

        return 0;
    }

    template<typename VALUE_TYPE>
    void BinarySystem::add_body_rate_deriv(
        const DissipatingBody &body,
        VALUE_TYPE (DissipatingBody::*func)(Dissipation::QuantityEntry,
                                            unsigned,
                                            const Eigen::VectorXd &) const,
        std::valarray<VALUE_TYPE> &orbit_rate_deriv,
        unsigned offset
    ) const
    {
        unsigned num_zones = __body1.number_zones() + __body2.number_zones(),
                 num_param = orbit_rate_deriv.size() - 1;
        orbit_rate_deriv[0] += (body.*func)(Dissipation::SEMIMAJOR,
                                            0,
                                            Eigen::VectorXd());
        orbit_rate_deriv[1] += (body.*func)(Dissipation::ECCENTRICITY,
                                            0,
                                            Eigen::VectorXd());
        orbit_rate_deriv[num_param] += (
            (body.*func)(Dissipation::AGE, 0, Eigen::VectorXd())
            +
            (body.*func)(Dissipation::RADIUS, 0, Eigen::VectorXd())
            *
            body.radius(1)
        );
        unsigned locked_zone_count = (offset ? __body1.number_locked_zones() : 0);
        for(unsigned zone_ind = 0; zone_ind < body.number_zones(); ++zone_ind) {
            orbit_rate_deriv[zone_ind+2+offset] =
                (body.*func)(
                    Dissipation::INCLINATION,
                    zone_ind,
                    __above_lock_fractions_inclination_deriv[zone_ind + offset]
                );
            if(zone_ind+offset > 0)
                orbit_rate_deriv[zone_ind + 1 + num_zones + offset] =
                    (body.*func)(
                        Dissipation::PERIAPSIS,
                        zone_ind,
                        __above_lock_fractions_periapsis_deriv[zone_ind+offset]
                    );
            const DissipatingZone &zone = body.zone(zone_ind);
            if(zone.locked()) ++locked_zone_count;
            else orbit_rate_deriv[
                zone_ind + 1 + 2 * num_zones - locked_zone_count
            ] = (body.*func)(
                Dissipation::SPIN_ANGMOM,
                zone_ind,
                __above_lock_fractions_angmom_deriv[zone_ind + offset]
            );
            orbit_rate_deriv[num_param] += (
                (body.*func)(
                    Dissipation::MOMENT_OF_INERTIA,
                    zone_ind,
                    __above_lock_fractions_inertia_deriv[zone_ind + offset]
                )
                *
                zone.moment_of_inertia(1)
            );
        }
    }

    void BinarySystem::fill_orbit_power_deriv(
            std::valarray<double> &orbit_power_deriv) const
    {
        orbit_power_deriv[0] = 0;
        orbit_power_deriv[1] = 0;
        orbit_power_deriv[orbit_power_deriv.size() - 1] = 0;
        add_body_rate_deriv(__body1, &DissipatingBody::tidal_orbit_power,
                            orbit_power_deriv,
                            0);
        add_body_rate_deriv(__body2,
                            &DissipatingBody::tidal_orbit_power,
                            orbit_power_deriv,
                            __body1.number_zones());
    }

    void BinarySystem::fill_orbit_angmom_gain_deriv(
            std::valarray<double> &orbit_angmom_gain_deriv
    ) const
    {
        std::valarray<Eigen::Vector3d>
            body1_orbit_torque_deriv(orbit_angmom_gain_deriv.size()),
            body2_orbit_torque_deriv(orbit_angmom_gain_deriv.size());
        body1_orbit_torque_deriv[0] =
            body1_orbit_torque_deriv[1] =
            body2_orbit_torque_deriv[0] =
            body2_orbit_torque_deriv[1] = Eigen::Vector3d(0, 0, 0);
        add_body_rate_deriv(__body1,
                            &DissipatingBody::tidal_orbit_torque,
                            body1_orbit_torque_deriv,
                            0);
        add_body_rate_deriv(__body2, &DissipatingBody::tidal_orbit_torque,
                            body2_orbit_torque_deriv,
                            __body1.number_zones());
        double body1_sin_inc = std::sin(__body1.zone(0).inclination()),
               body1_cos_inc = std::sin(__body1.zone(0).inclination()),
               body2_sin_inc = std::sin(__body2.zone(0).inclination()),
               body2_cos_inc = std::sin(__body2.zone(0).inclination());
        for(unsigned i = 0; i < orbit_angmom_gain_deriv.size(); ++i)
            orbit_angmom_gain_deriv[i] = (
                body1_sin_inc * body1_orbit_torque_deriv[i][0]
                +
                body1_cos_inc * body1_orbit_torque_deriv[i][2]
                +
                body2_sin_inc * body2_orbit_torque_deriv[i][0]
                +
                body2_cos_inc * body2_orbit_torque_deriv[i][2]
            );
        Eigen::Vector3d body1_orbit_torque = __body1.tidal_orbit_torque(),
                        body2_orbit_torque = __body2.tidal_orbit_torque();
        orbit_angmom_gain_deriv[2] +=(body1_cos_inc * body1_orbit_torque[0]
                                      -
                                      body1_sin_inc * body1_orbit_torque[2]
                                      +
                                      body2_cos_inc * body2_orbit_torque[0]
                                      -
                                      body2_sin_inc * body2_orbit_torque[2]);
    }

    void BinarySystem::semimajor_jacobian(
            const std::valarray<double> &orbit_power_deriv,
            bool a6p5,
            double *param_derivs,
            double &age_deriv
    ) const
    {
        param_derivs[0] = semimajor_evolution(__orbit_power,
                                              orbit_power_deriv[0]);
        if(a6p5) param_derivs[0] +=
            5.5 * semimajor_evolution(__orbit_power) / __semimajor;
        unsigned i = 1;
        for(; i < orbit_power_deriv.size() - 1; ++i)
            param_derivs[i] = semimajor_evolution(orbit_power_deriv[i]);
        age_deriv = semimajor_evolution(orbit_power_deriv[i]);
    }

    void BinarySystem::eccentricity_jacobian(
        const std::valarray<double> &orbit_power_deriv,
        const std::valarray<double> &orbit_angmom_gain_deriv,
        bool a6p5,
        double *param_derivs,
        double &age_deriv
    ) const
    {
        param_derivs[0] = eccentricity_evolution(__orbit_power,
                                                 __orbit_angmom_gain,
                                                 orbit_power_deriv[0],
                                                 orbit_angmom_gain_deriv[0],
                                                 true);
        if(a6p5) param_derivs[0] /= 6.5 * std::pow(__semimajor, 5.5);
        param_derivs[1] = eccentricity_evolution(__orbit_power,
                                                 __orbit_angmom_gain,
                                                 orbit_power_deriv[1],
                                                 orbit_angmom_gain_deriv[1],
                                                 false);
        unsigned i = 2;
        for(; i < orbit_power_deriv.size() - 1; ++i)
            param_derivs[i] = eccentricity_evolution(orbit_power_deriv[i],
                                                     orbit_angmom_gain_deriv[i]);
        age_deriv=eccentricity_evolution(orbit_power_deriv[i],
                                         orbit_angmom_gain_deriv[i]);
    }

    void BinarySystem::angle_evolution_age_deriv(DissipatingBody &body,
                                                 unsigned zone_ind,
                                                 double sin_inc,
                                                 double cos_inc,
                                                 unsigned locked_zone_ind,
                                                 double &inclination,
                                                 double &periapsis) const
    {
        double dR1_dt = __body1.radius(1),
               dR2_dt = __body2.radius(1);
        DissipatingZone &zone = body.zone(zone_ind);
        Eigen::Vector3d orbit_torque_age_deriv = (
            __body1.tidal_orbit_torque(zone, Dissipation::AGE)
            +
            __body2.tidal_orbit_torque(zone, Dissipation::AGE)
            +
            __body1.tidal_orbit_torque(zone, Dissipation::RADIUS) * dR1_dt
            +
            __body2.tidal_orbit_torque(zone, Dissipation::RADIUS) * dR2_dt
        );
        DissipatingBody *other_body = &__body1;
        unsigned body_zone_ind = 0,
                 num_zones = number_zones();
        for(
            unsigned other_zone_ind = 0;
            other_zone_ind<num_zones;
            ++other_zone_ind
        ) {
            orbit_torque_age_deriv += (
                other_body->tidal_orbit_torque(
                    zone,
                    Dissipation::MOMENT_OF_INERTIA,
                    body_zone_ind,
                    __above_lock_fractions_inertia_deriv[other_zone_ind]
                )
                *
                other_body->zone(body_zone_ind).moment_of_inertia(1)
            );
            ++body_zone_ind;
            if(body_zone_ind == other_body->number_zones()) {
                body_zone_ind = 0;
                other_body = &__body2;
            }
        }
        periapsis = (orbit_torque_age_deriv[1]
                     *
                     cos_inc
                     /
                     (__orbital_angmom * sin_inc));
        inclination = (orbit_torque_age_deriv[0] * cos_inc
                       -
                       orbit_torque_age_deriv[2] * sin_inc) / __orbital_angmom;
        Eigen::Vector3d to_add = -body.nontidal_torque(zone_ind,
                                                       Dissipation::AGE);
        if(zone.locked()) {
            double above_frac =
                __above_lock_fractions[Dissipation::NO_DERIV][locked_zone_ind];
            double above_frac_deriv =
                __above_lock_fractions[Dissipation::AGE][locked_zone_ind];
            to_add -= (
                body.tidal_torque(zone_ind, true, Dissipation::AGE)
                *
                above_frac
                +
                body.tidal_torque(zone_ind, false, Dissipation::AGE)
                *
                (1.0 - above_frac)
                +
                above_frac_deriv*(body.tidal_torque(zone_ind, true)
                                  -
                                  body.tidal_torque(zone_ind, false))
            );
        } else to_add += body.tidal_torque(zone_ind, false, Dissipation::AGE);
        to_add /= zone.angular_momentum();
        inclination += to_add[0];
        periapsis -= to_add[1] / sin_inc;
    }

    void BinarySystem::angle_evolution_orbit_deriv(Dissipation::QuantityEntry entry,
                                                   double angmom_deriv,
                                                   DissipatingBody &body,
                                                   unsigned zone_ind,
                                                   double sin_inc,
                                                   double cos_inc,
                                                   unsigned locked_zone_ind,
                                                   double &inclination,
                                                   double &periapsis) const
    {
        assert(entry == Dissipation::SEMIMAJOR
               ||
               entry == Dissipation::ECCENTRICITY);

        DissipatingZone &zone = body.zone(zone_ind);
        Eigen::Vector3d orbit_torque = (__body1.tidal_orbit_torque(zone)
                                        +
                                        __body2.tidal_orbit_torque(zone)),
                        orbit_torque_deriv = (
                            __body1.tidal_orbit_torque(zone, entry)
                            +
                            __body2.tidal_orbit_torque(zone, entry)
                        );
        inclination = (orbit_torque_deriv[0] * cos_inc
                       -
                       orbit_torque_deriv[2] * sin_inc
                       -
                       (orbit_torque[0] * cos_inc - orbit_torque[2] * sin_inc)
                       *
                       angmom_deriv
                       /
                       __orbital_angmom) / __orbital_angmom;
        periapsis = (
            (
                orbit_torque[1] * angmom_deriv / __orbital_angmom
                -
                orbit_torque_deriv[1]
            )
            *
            cos_inc
            /
            (__orbital_angmom * sin_inc)
        );
        Eigen::Vector3d to_add =- body.nontidal_torque(zone_ind, entry);
        if(zone.locked()) {
            double
                above_frac =
                __above_lock_fractions[Dissipation::NO_DERIV][locked_zone_ind],
                above_frac_deriv = __above_lock_fractions[entry][locked_zone_ind];
            to_add -= (
                body.tidal_torque(zone_ind, true, entry) * above_frac
                +
                body.tidal_torque(zone_ind, false, entry)
                *
                (1.0 - above_frac)
                +
                above_frac_deriv
                *
                (
                    body.tidal_torque(zone_ind, true)
                    -
                    body.tidal_torque(zone_ind, false)
                )
            );
        } else to_add -= body.tidal_torque(zone_ind, false, entry);
        to_add /= zone.angular_momentum();
        inclination += to_add[0];
        periapsis -= to_add[1] / sin_inc;
    }

    void BinarySystem::fill_orbit_torque_deriv(
        Dissipation::QuantityEntry entry,
        DissipatingBody &body,
        unsigned zone_ind,
        std::valarray<Eigen::Vector3d> &orbit_torque_deriv
    ) const
    {
        assert(entry == Dissipation::INCLINATION
               ||
               entry == Dissipation::PERIAPSIS
               ||
               entry == Dissipation::MOMENT_OF_INERTIA
               ||
               entry == Dissipation::SPIN_ANGMOM);
        assert(orbit_torque_deriv.size()
               ==
                __body1.number_zones() + __body2.number_zones());

        unsigned body_deriv_zone_ind = 0,
                 num_zones = orbit_torque_deriv.size();
        DissipatingBody *deriv_body = &__body1;
        const std::valarray<Eigen::VectorXd> *above_frac_deriv;
        if(entry == Dissipation::INCLINATION)
            above_frac_deriv = &__above_lock_fractions_inclination_deriv;
        else if(entry == Dissipation::PERIAPSIS)
            above_frac_deriv = &__above_lock_fractions_periapsis_deriv;
        else if(entry == Dissipation::MOMENT_OF_INERTIA)
            above_frac_deriv = &__above_lock_fractions_inertia_deriv;
        else
            above_frac_deriv = &__above_lock_fractions_angmom_deriv;

        DissipatingZone &zone = body.zone(zone_ind);
        for(
            unsigned deriv_zone_ind = 0;
            deriv_zone_ind < num_zones;
            ++deriv_zone_ind
        ) {
            orbit_torque_deriv[deriv_zone_ind] =
                deriv_body->tidal_orbit_torque(
                    zone,
                    entry,
                    body_deriv_zone_ind,
                    (*above_frac_deriv)[deriv_zone_ind]
                );
            if(
                (
                    entry == Dissipation::INCLINATION
                    ||
                    entry == Dissipation::PERIAPSIS
                )
                &&
                deriv_body == &body
                &&
                zone_ind == body_deriv_zone_ind
            ) {
                DissipatingBody &other_body = (&body == &__body1
                                               ? __body2
                                               : __body1);
                orbit_torque_deriv[deriv_zone_ind] +=
                    zone_to_zone_transform(other_body.zone(0),
                                           zone,
                                           other_body.tidal_orbit_torque(),
                                           entry,
                                           false);
            }
            ++body_deriv_zone_ind;
            if(body_deriv_zone_ind == deriv_body->number_zones()) {
                body_deriv_zone_ind = 0;
                deriv_body = &__body2;
            }
        }
    }

    void BinarySystem::fill_zone_torque_deriv(
        Dissipation::QuantityEntry entry,
        DissipatingBody &body,
        unsigned zone_ind,
        std::valarray<Eigen::Vector3d> &zone_torque_deriv
    ) const
    {
#ifndef NDEBUG
        if(body.zone(zone_ind).locked())
            assert(zone_torque_deriv.size() == 4);
        else
            assert(zone_torque_deriv.size() == 3);
#endif

        zone_torque_deriv[0] = (zone_ind == 0
                                ? Eigen::Vector3d::Zero()
                                : body.nontidal_torque(zone_ind, entry, -1));
        Eigen::Vector3d nontidal_torque = body.nontidal_torque(zone_ind,
                                                               entry,
                                                               0);
        zone_torque_deriv[1] = (nontidal_torque
                                +
                                body.tidal_torque(zone_ind, false, entry));
        zone_torque_deriv[2] = (zone_ind < body.number_zones() - 1
                                ? body.nontidal_torque(zone_ind, entry, 1)
                                : Eigen::Vector3d::Zero());
        if(body.zone(zone_ind).locked())
            zone_torque_deriv[3] = (nontidal_torque
                                    +
                                    body.tidal_torque(zone_ind, true, entry));
    }

    void BinarySystem::inclination_evolution_zone_derivs(
            Dissipation::QuantityEntry entry,
            DissipatingBody &body,
            unsigned zone_ind,
            double zone_x_torque_above,
            double zone_x_torque_below,
            const std::valarray<Eigen::Vector3d> &zone_torque_deriv,
            const Eigen::Vector3d &orbit_torque,
            const std::valarray<Eigen::Vector3d> &orbit_torque_deriv,
            const std::valarray<Eigen::VectorXd> &above_frac_deriv,
            double sin_inc,
            double cos_inc,
            unsigned locked_zone_ind,
            double *result
    ) const
    {
        assert(entry == Dissipation::INCLINATION
               ||
               entry == Dissipation::PERIAPSIS
               ||
               entry == Dissipation::SPIN_ANGMOM);
        assert(orbit_torque_deriv.size()
               ==
               __body1.number_zones() + __body2.number_zones());

        DissipatingZone &zone = body.zone(zone_ind);
        unsigned num_zones = orbit_torque_deriv.size();
        unsigned global_zone_ind = zone_ind;
        if(&body == &__body2) global_zone_ind += __body1.number_zones();

        double above_frac =
            __above_lock_fractions[Dissipation::NO_DERIV][locked_zone_ind];

        for(
            unsigned deriv_zone_ind = (entry == Dissipation::PERIAPSIS ? 1 : 0);
            deriv_zone_ind < num_zones;
            ++deriv_zone_ind
        ) {
            double &dest = (entry == Dissipation::PERIAPSIS
                            ? result[deriv_zone_ind - 1]
                            : result[deriv_zone_ind]);
            dest = (
                orbit_torque_deriv[deriv_zone_ind][0] * cos_inc
                -
                orbit_torque_deriv[deriv_zone_ind][2] * sin_inc
            ) / __orbital_angmom;
            if(zone.locked())
                dest -= (above_frac_deriv[deriv_zone_ind][locked_zone_ind]
                         *
                         (zone_x_torque_above - zone_x_torque_below)
                         /
                         zone.angular_momentum());
            if(std::abs(static_cast<int>(deriv_zone_ind - global_zone_ind)) <= 1) {
                double torque_deriv=
                    zone_torque_deriv[deriv_zone_ind + 1 - global_zone_ind][0];
                if(zone.locked() && deriv_zone_ind == global_zone_ind) {
                    dest-=(
                        above_frac * zone_torque_deriv[3][0]
                        +
                        (1.0 - above_frac) * torque_deriv
                    ) / zone.angular_momentum();
                } else dest -= torque_deriv / zone.angular_momentum();
            }
        }
        if(entry == Dissipation::INCLINATION)
            result[global_zone_ind] -= (
                orbit_torque[0] * sin_inc
                +
                orbit_torque[2] * cos_inc
            ) / __orbital_angmom;
        else if(entry == Dissipation::SPIN_ANGMOM)
            result[global_zone_ind] += (
                zone.locked()
                ? (above_frac * zone_x_torque_above
                   +
                   (1.0 - above_frac) * zone_x_torque_below)
                 : zone_x_torque_below
            ) / std::pow(zone.angular_momentum(), 2);
    }

    void BinarySystem::periapsis_evolution_zone_derivs(
            Dissipation::QuantityEntry entry,
            DissipatingBody &body,
            unsigned zone_ind,
            double zone_y_torque_above,
            double zone_y_torque_below,
            const std::valarray<Eigen::Vector3d> &zone_torque_deriv,
            double orbit_y_torque,
            const std::valarray<Eigen::Vector3d> &orbit_torque_deriv,
            const std::valarray<Eigen::VectorXd> &above_frac_deriv,
            double sin_inc,
            double cos_inc,
            unsigned locked_zone_ind,
            double *result
    ) const
    {
        assert(entry == Dissipation::INCLINATION
               ||
               entry == Dissipation::PERIAPSIS
               ||
               entry == Dissipation::MOMENT_OF_INERTIA
               ||
               entry == Dissipation::SPIN_ANGMOM);
        assert(orbit_torque_deriv.size()
               ==
                __body1.number_zones() + __body2.number_zones());

        DissipatingZone &zone=body.zone(zone_ind);
        unsigned num_zones = orbit_torque_deriv.size();
        unsigned global_zone_ind = zone_ind;
        if(&body == &__body2) global_zone_ind += __body1.number_zones();

        double above_frac =
            __above_lock_fractions[Dissipation::NO_DERIV][locked_zone_ind];

        for(
            unsigned deriv_zone_ind = 0;
            deriv_zone_ind < num_zones;
            ++deriv_zone_ind
        ) {
            if(entry == Dissipation::PERIAPSIS && deriv_zone_ind == 0) continue;
            double &dest = (entry == Dissipation::PERIAPSIS
                            ? result[deriv_zone_ind - 1]
                            : result[deriv_zone_ind]);
            dest = (-orbit_torque_deriv[deriv_zone_ind][1]
                    *
                    cos_inc
                    /
                    (__orbital_angmom * sin_inc));
            if(zone.locked())
                dest += (above_frac_deriv[deriv_zone_ind][locked_zone_ind]
                         *
                         (zone_y_torque_above - zone_y_torque_below)
                         /
                         (sin_inc * zone.angular_momentum()));
            if(
                std::abs(static_cast<int>(deriv_zone_ind - global_zone_ind))
                <=
                1
            ) {
                double torque_deriv =
                    zone_torque_deriv[deriv_zone_ind + 1 - global_zone_ind][1];
                if(zone.locked() && deriv_zone_ind == global_zone_ind) {
                    dest+=(
                        above_frac * zone_torque_deriv[3][1]
                        +
                        (1.0 - above_frac) * torque_deriv
                    ) / (sin_inc * zone.angular_momentum());
                } else dest += (torque_deriv
                                /
                                (sin_inc * zone.angular_momentum()));
            }
        }
        double zone_torque;
        if(zone.locked()) zone_torque = (above_frac*zone_y_torque_above
                                         +
                                         (1.0 - above_frac)
                                         *
                                         zone_y_torque_below);
        else zone_torque = zone_y_torque_below;
        if(entry == Dissipation::INCLINATION)
            result[global_zone_ind] += (
                orbit_y_torque / (__orbital_angmom * std::pow(sin_inc, 2))
                -
                zone_torque*cos_inc
                /
                (zone.angular_momentum() * std::pow(sin_inc, 2))
            );
        else if(entry == Dissipation::SPIN_ANGMOM)
            result[global_zone_ind] -=
                zone_torque / (std::pow(zone.angular_momentum(), 2) * sin_inc);
    }

    void BinarySystem::spin_angmom_evolution_zone_derivs(
            Dissipation::QuantityEntry entry,
            DissipatingBody &body,
            unsigned zone_ind,
            double zone_z_torque_above,
            double zone_z_torque_below,
            const std::valarray<Eigen::Vector3d> &zone_torque_deriv,
            const std::valarray<Eigen::VectorXd> &above_frac_deriv,
            unsigned locked_zone_ind,
            double *result
    ) const
    {
        unsigned global_zone_ind = zone_ind,
                 num_zones = number_zones();
        if(&body == &__body2) global_zone_ind += __body1.number_zones();
        double above_frac =
            __above_lock_fractions[Dissipation::NO_DERIV][locked_zone_ind];
        bool zone_is_locked = body.zone(zone_ind).locked();
        for(
            unsigned deriv_zone_ind = 0;
            deriv_zone_ind<num_zones;
            ++deriv_zone_ind
        ) {
            double &dest = (entry == Dissipation::PERIAPSIS
                            ? result[deriv_zone_ind - 1]
                            : result[deriv_zone_ind]);
            if(zone_is_locked)
                dest = (above_frac_deriv[deriv_zone_ind][locked_zone_ind]
                        *
                        (zone_z_torque_above - zone_z_torque_below));
            else dest = 0;
            if(std::abs(static_cast<int>(deriv_zone_ind
                                         -
                                         global_zone_ind)) <= 1) {
                double torque_deriv =
                    zone_torque_deriv[deriv_zone_ind + 1 - global_zone_ind][2];
                if(zone_is_locked) dest += (above_frac * zone_torque_deriv[3][2]
                                            +
                                            (1.0 - above_frac) * torque_deriv);
                else dest += torque_deriv;
            }
        }
    }

    void BinarySystem::binary_jacobian(double *param_derivs,
                                       double *age_derivs) const
    {
        unsigned body1_zones = __body1.number_zones(),
                 num_zones = body1_zones + __body2.number_zones(),
                 num_locked_zones = (__body1.number_locked_zones()
                                     +
                                     __body2.number_locked_zones()),
                 num_param = 1 + 6 * num_zones - num_locked_zones;
        double dangmom_da = __orbital_angmom / (2.0 * __semimajor),
               dangmom_de = (-__eccentricity
                             /
                             (1.0 - std::pow(__eccentricity, 2))
                             *
                             __orbital_angmom);
        std::valarray<double> orbit_power_deriv(num_param + 1),
                              orbit_angmom_gain_deriv(num_param + 1);
        fill_orbit_power_deriv(orbit_power_deriv);
        fill_orbit_angmom_gain_deriv(orbit_angmom_gain_deriv);
        semimajor_jacobian(orbit_power_deriv,
                           num_locked_zones == 0,
                           param_derivs,
                           age_derivs[0]);
        eccentricity_jacobian(orbit_power_deriv,
                              orbit_angmom_gain_deriv,
                              num_locked_zones == 0,
                              param_derivs + num_param,
                              age_derivs[1]);
        unsigned locked_zone_ind = 0;
        DissipatingBody *body = &__body1;
        unsigned body_zone_ind = 0;
        static Dissipation::QuantityEntry zone_deriv_list[]={
            Dissipation::INCLINATION,
            Dissipation::PERIAPSIS,
            Dissipation::SPIN_ANGMOM
        };
        std::valarray<double> reference_periapsis_param_deriv(num_param);
        double reference_periapsis_age_deriv;
        const std::valarray<Eigen::VectorXd> *above_frac_deriv[] = {
            &__above_lock_fractions_inclination_deriv,
            &__above_lock_fractions_periapsis_deriv,
            &__above_lock_fractions_angmom_deriv
        };
        for(unsigned zone_ind = 0; zone_ind < num_zones; ++zone_ind) {
            DissipatingZone &zone = body->zone(zone_ind);
            double sin_inc = std::sin(zone.inclination()),
                   cos_inc = std::cos(zone.inclination());
            double &periapsis_age_deriv = (
                zone_ind==0
                ? reference_periapsis_age_deriv
                : age_derivs[1 + num_zones + zone_ind]
            );
            angle_evolution_age_deriv(*body,
                                      zone_ind,
                                      sin_inc,
                                      cos_inc,
                                      locked_zone_ind,
                                      age_derivs[2 + zone_ind],
                                      periapsis_age_deriv);

            double *periapsis_row = (
                zone_ind==0
                ? &reference_periapsis_param_deriv[0]
                : param_derivs+(1 + zone_ind+num_zones) * num_param
            );

            angle_evolution_orbit_deriv(Dissipation::SEMIMAJOR,
                                        dangmom_da,
                                        *body,
                                        body_zone_ind,
                                        sin_inc,
                                        cos_inc,
                                        locked_zone_ind,
                                        param_derivs[(2 + zone_ind) * num_param],
                                        periapsis_row[0]);
            angle_evolution_orbit_deriv(
                Dissipation::ECCENTRICITY,
                dangmom_de,
                *body,
                body_zone_ind,
                sin_inc, cos_inc,
                locked_zone_ind,
                param_derivs[(2 + zone_ind) * num_param + 1],
                periapsis_row[1]
            );

            Eigen::Vector3d zone_torque_above = body->nontidal_torque(zone_ind),
                            zone_torque_below = zone_torque_above,
                            orbit_torque = body->tidal_orbit_torque(zone);
            zone_torque_above += body->tidal_torque(zone_ind, true);
            zone_torque_below += body->tidal_torque(zone_ind, false);
            std::valarray<Eigen::Vector3d>
                zone_torque_deriv(zone.locked() ? 4 : 3),
                orbit_torque_deriv(num_zones);
            unsigned param_offset = (2 + zone_ind) * num_param + 2;
            for(unsigned deriv_ind = 0; deriv_ind < 3; ++deriv_ind) {
                Dissipation::QuantityEntry deriv = zone_deriv_list[deriv_ind];
                fill_zone_torque_deriv(deriv,
                                       *body,
                                       zone_ind,
                                       zone_torque_deriv);
                fill_orbit_torque_deriv(deriv,
                                        *body,zone_ind,
                                        orbit_torque_deriv);
                inclination_evolution_zone_derivs(deriv,
                                                  *body, zone_ind,
                                                  zone_torque_above[0],
                                                  zone_torque_below[0],
                                                  zone_torque_deriv,
                                                  orbit_torque,
                                                  orbit_torque_deriv,
                                                  *(above_frac_deriv[deriv_ind]),
                                                  sin_inc,
                                                  cos_inc,
                                                  locked_zone_ind,
                                                  param_derivs + param_offset);
                periapsis_evolution_zone_derivs(deriv,
                                                *body,
                                                zone_ind,
                                                zone_torque_above[1],
                                                zone_torque_below[1],
                                                zone_torque_deriv,
                                                orbit_torque[1],
                                                orbit_torque_deriv,
                                                *(above_frac_deriv[deriv_ind]),
                                                sin_inc,
                                                cos_inc,
                                                locked_zone_ind,
                                                periapsis_row + 2);
                spin_angmom_evolution_zone_derivs(
                    deriv,
                    *body,
                    zone_ind,
                    zone_torque_above[2],
                    zone_torque_below[2],
                    zone_torque_deriv,
                    *(above_frac_deriv[deriv_ind]),
                    locked_zone_ind,
                    param_derivs + param_offset + 2 * num_zones - 1
                );
                param_offset += (deriv == Dissipation::PERIAPSIS
                                 ? num_zones - 1
                                 : num_zones);
            }

            if(zone.locked()) ++locked_zone_ind;
            ++body_zone_ind;
            if(body_zone_ind == body->number_zones()) {
                body_zone_ind = 0;
                body = &__body2;
            }
            if(zone_ind != 0) {
                periapsis_age_deriv -= reference_periapsis_age_deriv;
                for(unsigned i = 0; i < num_param; ++i)
                    periapsis_row[i] -= reference_periapsis_param_deriv[i];
            }
        }

    }

    void BinarySystem::fill_locked_surface_orbit(
        std::valarray<double> &orbit
    ) const
    {
        assert(__evolution_mode == Core::LOCKED_SURFACE_SPIN);
        assert(std::isnan(__semimajor));
        assert(std::isnan(__eccentricity));

        orbit.resize(__body1.number_zones() - 1);
        for(unsigned i = 1; i < __body1.number_zones(); ++i) {
            orbit[i - 1] = __body1.zone(i).angular_momentum();
            assert(__body1.zone(i).inclination() == 0);
            assert(__body1.zone(i).periapsis() == 0);
        }
    }

    void BinarySystem::fill_binary_orbit(std::valarray<double> &orbit) const
    {
        assert(__evolution_mode == Core::BINARY);
        assert(!std::isnan(__semimajor));
        assert(!std::isnan(__eccentricity));
        assert(__body1.zone(0).periapsis() == 0);

        orbit.resize(1 + 3 * number_zones() - number_locked_zones());
        if(number_locked_zones() == 0) orbit[0] = std::pow(__semimajor, 6.5);
        else orbit[0] = __semimajor;
        orbit[1] = __eccentricity;
        unsigned inclination_ind = 2,
                 periapsis_ind = 2 + number_zones(),
                 angmom_ind = periapsis_ind + number_zones() - 1;
        for(short body_ind = 0; body_ind < 2; ++body_ind) {
            DissipatingBody &body = (body_ind == 0 ? __body1 : __body2);
            for(
                unsigned zone_ind = 0;
                zone_ind < body.number_zones();
                ++zone_ind
            ) {
                DissipatingZone &zone = body.zone(zone_ind);
                orbit[inclination_ind++] = zone.inclination();
                if(body_ind || zone_ind)
                    orbit[periapsis_ind++] = zone.periapsis();
                if(!zone.locked())
                    orbit[angmom_ind++] = zone.angular_momentum();
            }
        }
    }

    void BinarySystem::fill_single_orbit(std::valarray<double> &orbit) const
    {
        assert(__evolution_mode == Core::SINGLE);
        assert(std::isnan(__semimajor));
        assert(std::isnan(__eccentricity));
        assert(__body1.zone(0).periapsis() == 0);
        assert(__body1.zone(0).inclination() == 0);
        assert(__body1.number_locked_zones() == 0);

        orbit.resize(3 * __body1.number_zones() - 2);
        unsigned inclination_ind = 0,
                 periapsis_ind = __body1.number_zones() - 1,
                 angmom_ind = periapsis_ind + __body1.number_zones() - 1;
        for(
            unsigned zone_ind = 0;
            zone_ind < __body1.number_zones();
            ++zone_ind
        ) {
            DissipatingZone &zone = __body1.zone(zone_ind);
            if(zone_ind) orbit[inclination_ind++] = zone.inclination();
            if(zone_ind) orbit[periapsis_ind++] = zone.periapsis();
            assert(!zone.locked());
            orbit[angmom_ind++] = zone.angular_momentum();
        }
    }

    int BinarySystem::configure(bool initialize,
                                double age,
                                double semimajor,
                                double eccentricity,
                                const double *spin_angmom,
                                const double *inclination,
                                const double *periapsis,
                                Core::EvolModeType evolution_mode)
    {
#ifndef NDEBUG
        if(initialize)
            std::cerr << "Initializing BinarySystem." << std::endl;
        if(evolution_mode != Core::BINARY) {
            assert(std::isnan(semimajor));
            assert(std::isnan(eccentricity));
        }
        if(evolution_mode == Core::LOCKED_SURFACE_SPIN) {
            assert(inclination == NULL);
            assert(periapsis == NULL);
        }

        std::cerr << "Configuring binary with a = " << semimajor
                  << ", e = " << eccentricity
                  << " in " << evolution_mode << " mode"
                  << std::endl;
#endif

        if(
            evolution_mode == Core::BINARY
            &&
            !(
                semimajor > 0.0
                &&
                eccentricity >= 0.0
                &&
                eccentricity < 1.0
            )
        )
            return GSL_EDOM;

        __evolution_mode = evolution_mode;
        double m1 = __body1.mass(),
               m2 = __body2.mass();
        __age = age;
        __semimajor = semimajor;
        __eccentricity = eccentricity;
        __orbital_energy = Core::orbital_energy(m1, m2, semimajor);
        __orbital_angmom = Core::orbital_angular_momentum(m1,
                                                          m2,
                                                          semimajor,
                                                          eccentricity);
#ifndef NDEBUG
        std::cerr << "Configuring primary." << std::endl;
#endif
        __body1.configure(initialize,
                          age,
                          m2,
                          semimajor,
                          eccentricity,
                          spin_angmom,
                          inclination,
                          periapsis,
                          evolution_mode == Core::LOCKED_SURFACE_SPIN,
                          evolution_mode != Core::BINARY,
                          true);


        if(evolution_mode == Core::BINARY) {
            unsigned offset = __body1.number_zones();
#ifndef NDEBUG
            std::cerr << "Configuring secondary." << std::endl;
#endif
            __body2.configure(initialize,
                              age,
                              m1,
                              semimajor,
                              eccentricity,
                              spin_angmom + offset - __body1.number_locked_zones(),
                              inclination + offset,
                              periapsis + offset - 1);
            find_locked_zones();
            update_above_lock_fractions();
        } else
            find_locked_zones();

        fill_orbit_torque_and_power();
#ifndef NDEBUG
    //	if(evolution_mode == BINARY)
    //		assert(__semimajor > minimum_semimajor());
#endif
        return 0;
    }

    int BinarySystem::configure(bool initialize,
                                double age,
                                const double *parameters,
                                Core::EvolModeType evolution_mode)
    {
        __evolution_mode = evolution_mode;
        double semimajor, eccentricity;
        const double *spin_angmom, *inclination, *periapsis;
        unsigned num_zones = number_zones();
        if(evolution_mode == Core::BINARY) {
            if(parameters[0] < 0) {
#ifndef NDEBUG
                std::cerr << "At t = " << age << " param: ";
                for(
                    unsigned i = 0;
                    i < 3 * num_zones + 1 - number_locked_zones();
                    ++i
                ) {
                    if(i) std::cerr << ", ";
                    std::cerr << parameters[i];
                }
                std::cerr << std::endl;
#endif
                return GSL_EDOM;
            }
            if(__body1.number_locked_zones() || __body2.number_locked_zones()) {
                semimajor = parameters[0];
            } else
                semimajor = std::pow(parameters[0], 1.0 / 6.5);
            eccentricity = parameters[1];
            inclination = parameters+2;
        } else {
            semimajor = eccentricity=Core::NaN;
            if(evolution_mode == Core::SINGLE) inclination = parameters;
            else inclination = NULL;
        }

        if(evolution_mode == Core::LOCKED_SURFACE_SPIN) {
            periapsis = NULL;
            spin_angmom = parameters;
        } else {
            assert(inclination != NULL);

            periapsis = inclination+num_zones;
            if(evolution_mode == Core::SINGLE) --periapsis;
            spin_angmom = periapsis + num_zones - 1;
        }
        return configure(initialize,
                         age,
                         semimajor,
                         eccentricity,
                         spin_angmom,
                         inclination,
                         periapsis,
                         evolution_mode);
    }

    Core::EvolModeType BinarySystem::fill_orbit(
        std::valarray<double> &orbit
    ) const
    {
        if(__evolution_mode == Core::LOCKED_SURFACE_SPIN)
            fill_locked_surface_orbit(orbit);
        else if(__evolution_mode == Core::BINARY) fill_binary_orbit(orbit);
        else fill_single_orbit(orbit);
        return __evolution_mode;
    }

    double BinarySystem::above_lock_fraction(unsigned locked_zone_index,
                                             Dissipation::QuantityEntry entry,
                                             unsigned deriv_zone_index,
                                             bool secondary_radius)
    {
        if(zone_specific(entry)) {
            assert(entry == Dissipation::INCLINATION
                   ||
                   entry == Dissipation::PERIAPSIS
                   ||
                   entry == Dissipation::SPIN_ANGMOM
                   ||
                   entry == Dissipation::MOMENT_OF_INERTIA);

            if(entry == Dissipation::INCLINATION)
                return __above_lock_fractions_inclination_deriv[deriv_zone_index]
                    [locked_zone_index];
            else if(entry == Dissipation::PERIAPSIS)
                return __above_lock_fractions_periapsis_deriv[deriv_zone_index]
                    [locked_zone_index];
            else if(entry == Dissipation::SPIN_ANGMOM)
                return __above_lock_fractions_angmom_deriv[deriv_zone_index]
                    [locked_zone_index];
            else return __above_lock_fractions_inertia_deriv[deriv_zone_index]
                    [locked_zone_index];
        } else {
            if(entry == Dissipation::RADIUS && secondary_radius)
                return
                    __above_lock_fractions_body2_radius_deriv[locked_zone_index];
            else return __above_lock_fractions[entry][locked_zone_index];
        }
    }

    int BinarySystem::differential_equations(double age,
                                             const double *parameters,
                                             Core::EvolModeType evolution_mode,
                                             double *differential_equations)
    {
#ifndef NDEBUG
        std::cerr << "Finding differential equations at t = " << age
                  << " in " << evolution_mode
                  << " mode, with orbit[0] = " << parameters[0]
                  << std::endl;
#endif
        int status = configure(false, age, parameters, evolution_mode);
        if(status != GSL_SUCCESS) return status;
        if(!expansion_error)
            __semimajor_rate = __eccentricity_rate = Core::NaN;
        switch(evolution_mode) {
            case Core::LOCKED_SURFACE_SPIN :
                return locked_surface_differential_equations(
                    differential_equations
                );
            case Core::SINGLE :
                return single_body_differential_equations(
                    differential_equations
                );
            case Core::BINARY :
                return binary_differential_equations(differential_equations);
            default :
                throw Core::Error::BadFunctionArguments(
                    "Evolution mode other than LOCKED_SURFACE_SPIN, SINGLE or "
                    "BINARY encountered in "
                    "BinarySystem::differential_equations!"
                );
        }
    }

    int BinarySystem::jacobian(double age,
                               const double *parameters,
                               Core::EvolModeType evolution_mode,
                               double *param_derivs,
                               double *age_derivs)
    {
        configure(false, age, parameters, evolution_mode);
        switch(evolution_mode) {
            case Core::LOCKED_SURFACE_SPIN :
                locked_surface_jacobian(param_derivs, age_derivs);
                return 0;
            case Core::SINGLE : single_body_jacobian(param_derivs, age_derivs);
                                return 0;
            case Core::BINARY : binary_jacobian(param_derivs, age_derivs);
                                return 0;
            default : throw Core::Error::BadFunctionArguments(
                          "Evolution mode other than LOCKED_SURFACE_SPIN, "
                          "SINGLE or BINARY encountered in "
                          "BinarySystem::jacobian!"
                      );
        }
    }

    void BinarySystem::check_for_lock(int orbital_freq_mult,
                                      int spin_freq_mult,
                                      unsigned short body_index,
                                      unsigned zone_index,
                                      short direction)
    {
        DissipatingBody &body = (body_index ? __body2 : __body1);

        assert(body_index <= 1);
        assert(zone_index < body.number_zones());
        assert(spin_freq_mult);

        double original_angmom = body.zone(zone_index).angular_momentum();
        body.lock_zone_spin(zone_index, orbital_freq_mult, spin_freq_mult);
        unsigned num_zones = number_zones(),
                 num_locked_zones = number_locked_zones(),
                 locked_zone_ind = 0;
        std::vector<double> spin_angmom(num_zones - num_locked_zones),
                            inclinations(num_zones),
                            periapses(num_zones);
        for(unsigned zone_ind = 0; zone_ind < num_zones; ++zone_ind) {
            DissipatingZone &zone=(zone_ind < __body1.number_zones()
                                   ? __body1.zone(zone_ind)
                                   : __body2.zone(zone_ind
                                                  -
                                                  __body1.number_zones()));
            if(zone.locked()) ++locked_zone_ind;
            else spin_angmom[zone_ind-locked_zone_ind] = (
                zone.angular_momentum()
            );
            inclinations[zone_ind] = zone.inclination();
            if(zone_ind) periapses[zone_ind - 1] = zone.periapsis();
        }
        assert(locked_zone_ind == num_locked_zones);
        configure(false,
                  __age,
                  __semimajor,
                  __eccentricity,
                  &(spin_angmom[0]),
                  &(inclinations[0]),
                  &(periapses[0]),
                  Core::BINARY);
        DissipatingZone &locked_zone = body.zone(zone_index);
        double above_lock_fraction = __above_lock_fractions
                                     [Dissipation::NO_DERIV]
                                     [locked_zone.locked_zone_index()];
#ifndef NDEBUG
        std::cerr << "Holding lock requires above lock fraction of: "
                  << above_lock_fraction
                  << std::endl;
#endif
        if(above_lock_fraction > 0 && above_lock_fraction < 1) return;
        std::vector<double>::iterator check_zone_dest = (
            spin_angmom.begin()
            +
            (
                zone_index
                +
                (body_index ? __body1.number_zones() : 0)
                -
                locked_zone.locked_zone_index()
            )
        );
        spin_angmom.insert(check_zone_dest, original_angmom);
        if(direction == 0)
            throw Core::Error::Runtime(
                "Crossing spin-orbit synchronization with unspecified direction!"
            );
        body.unlock_zone_spin(zone_index, direction);
        configure(false,
                  __age,
                  __semimajor,
                  __eccentricity,
                  &(spin_angmom[0]),
                  &(inclinations[0]),
                  &(periapses[0]),
                  Core::BINARY);
    }

    double BinarySystem::minimum_separation(bool deriv) const
    {
        double rroche = (
            __body2.radius()
            ?(
                2.44
                *
                __body2.radius()
                *
                std::pow(__body1.mass() / __body2.mass(), 1.0 / 3.0)
            )
            :(
                0.0
            )
        );
        if(rroche > __body1.radius()) {
            if(deriv) return rroche * __body2.radius(1) / __body2.radius();
            else return rroche;
        } else {
            return __body1.radius(deriv ? 1 : 0);
        }
    }

    void BinarySystem::secondary_died()
    {
#ifndef NDEBUG
        std::cerr << "Handling secondary death!" << std::endl;
#endif
        unsigned num_zones = __body1.number_zones();
        std::valarray<double> spin_angmom(num_zones),
                              inclination(num_zones - 1),
                              periapsis(num_zones - 1);
        DissipatingZone &old_surface_zone = __body1.zone(0);
        double old_surface_inclination = old_surface_zone.inclination(),
               sin_inc = std::sin(old_surface_inclination),
               cos_inc = std::cos(old_surface_inclination),
               old_surface_angmom = old_surface_zone.angular_momentum(),
               angmom = std::sqrt(
                   std::pow(old_surface_angmom + __orbital_angmom * cos_inc, 2)
                   +
                   std::pow(__orbital_angmom * sin_inc, 2)
               ),
               new_surface_inclination=std::atan2(__orbital_angmom*sin_inc,
                                                  old_surface_angmom
                                                  +
                                                  __orbital_angmom*cos_inc);

        spin_angmom[0] = angmom;
    //	assert(num_zones == 2);
        if(old_surface_zone.locked()) __body1.unlock_zone_spin(0, 1);
        for(unsigned zone_ind = 1; zone_ind < num_zones; ++zone_ind) {
            DissipatingZone &zone = __body1.zone(zone_ind);
            assert(zone.periapsis() == 0);
            inclination[zone_ind - 1]=std::abs(zone.inclination()
                                               -
                                               old_surface_inclination
                                               +
                                               new_surface_inclination);
            periapsis[zone_ind - 1] = 0;
            spin_angmom[zone_ind] = zone.angular_momentum();
            if(zone.locked()) __body1.unlock_zone_spin(zone_ind, 1);
        }
        configure(false,
                  __age,
                  Core::NaN,
                  Core::NaN,
                  &spin_angmom[0],
                  &inclination[0],
                  &periapsis[0],
                  Core::SINGLE);
        __body1.spin_jumped();
    }

    void BinarySystem::release_lock(unsigned locked_zone_index, short direction)
    {
        DissipatingBody *body;
        if(locked_zone_index < __body1.number_locked_zones()) {
            body = &__body1;
            for(
                unsigned zone_ind = 0;
                zone_ind < __body2.number_locked_zones();
                ++zone_ind
            )
                if(__body2.zone(zone_ind).locked())
                    --__body2.zone(zone_ind).locked_zone_index();

        } else {
            body = &__body2;
            locked_zone_index -= __body1.number_locked_zones();
        }
        unsigned zone_ind = 0;
        while(true){
            if(body->zone(zone_ind).locked()) {
                if(locked_zone_index == 0) break;
                else --locked_zone_index;
            }
            assert(zone_ind < body->number_zones());
            ++zone_ind;
        }
        body->unlock_zone_spin(zone_ind, direction);
        for(; zone_ind < body->number_zones(); ++zone_ind)
            if(body->zone(zone_ind).locked())
                --body->zone(zone_ind).locked_zone_index();
    }

    void BinarySystem::add_to_evolution()
    {
        __semimajor_evolution.push_back(__semimajor);
        __eccentricity_evolution.push_back(__eccentricity);
        __semimajor_rate_evolution.push_back(__semimajor_rate);
        __eccentricity_rate_evolution.push_back(__eccentricity_rate);
        __body1.add_to_evolution();
        __body2.add_to_evolution();
    }

    void BinarySystem::reset_evolution()
    {
        __semimajor_evolution.clear();
        __eccentricity_evolution.clear();
        __semimajor_rate_evolution.clear();
        __eccentricity_rate_evolution.clear();
        __body1.reset_evolution();
        __body2.reset_evolution();
    }

    void BinarySystem::rewind_evolution(unsigned nsteps)
    {
        for(unsigned i = 0; i < nsteps; ++i) {
            __semimajor_evolution.pop_back();
            __eccentricity_evolution.pop_back();
            __semimajor_rate_evolution.pop_back();
            __eccentricity_rate_evolution.pop_back();
        }
        __body1.rewind_evolution(nsteps);
        __body2.rewind_evolution(nsteps);
    }

    CombinedStoppingCondition *BinarySystem::stopping_conditions()
    {
        CombinedStoppingCondition *result = new CombinedStoppingCondition();
        if(__evolution_mode == Core::BINARY)
            (*result) |= new SecondaryDeathCondition(*this);
        (*result) |= __body1.stopping_conditions(*this, true);
        if(__evolution_mode == Core::BINARY)
            (*result) |= __body2.stopping_conditions(*this, false);
        return result;
    }

    void BinarySystem::reached_critical_age(double age)
    {
        __body1.reached_critical_age(age);
        __body2.reached_critical_age(age);
    }

    double BinarySystem::next_stop_age() const
    {
        return std::min(__body1.next_stop_age(),
                        __body2.next_stop_age());
    }

    unsigned BinarySystem::expansion_order() const
    {
#ifndef NDEBUG
        int result = -1;
#endif
        DissipatingBody *body = &__body1;
        while(true) {
            for(
                unsigned zone_ind = 0;
                zone_ind < body->number_zones();
                ++zone_ind
            ) {
                DissipatingZone &zone = body->zone(zone_ind);
                if(zone.dissipative()) {
#ifndef NDEBUG
                    if(result < 1)
                        result = zone.expansion_order();
                    else
                        assert(static_cast<unsigned>(result)
                               ==
                               zone.expansion_order());
#else
                    return zone.expansion_order();
#endif
                }
            }
            if(body == &__body2) break;
            body = &__body2;
        }
#ifndef NDEBUG
        return result;
#endif
        return 0;
    }

} //End Evolve namespace.<|MERGE_RESOLUTION|>--- conflicted
+++ resolved
@@ -45,23 +45,9 @@
             zone_index < __body1.number_zones();
             ++zone_index
         ) {
-<<<<<<< HEAD
             evolution_rates[zone_index - 1] = __body1.nontidal_torque(
                 zone_index
             )[2];
-=======
-            evolution_rates[zone_index - 1] = (
-                expansion_error
-                ? 0.0
-                : __body1.nontidal_torque(zone_index)[2]
-            );
-            if(!expansion_error)
-                __body1.zone(zone_index).set_evolution_rates(
-                    evolution_rates[zone_index - 1],
-                    0.0,
-                    0.0
-                );
->>>>>>> 8d066351
 
             assert(__body1.nontidal_torque(zone_index)[0] == 0);
             assert(__body1.nontidal_torque(zone_index)[1] == 0);
@@ -938,34 +924,16 @@
             assert(!std::isnan(total_zone_torque.sum()));
 
         }
-<<<<<<< HEAD
+
         differential_equations[0] = semimajor_evolution(__orbit_power);
+        differential_equations[1] = eccentricity_evolution(__orbit_power,
+                                                           __orbit_angmom_gain);      
+        __semimajor_rate = differential_equations[0];
+        __eccentricity_rate = differential_equations[1];  
+      
         if(!angmom_skipped)
             differential_equations[0] *= 6.5 * std::pow(__semimajor, 5.5);
 
-        differential_equations[1] = eccentricity_evolution(__orbit_power,
-                                                           __orbit_angmom_gain);
-=======
-        differential_equations[0] = (
-            expansion_error
-            ? semimajor_evolution_expansion_error()
-            : semimajor_evolution(__orbit_power)
-        );
-        differential_equations[1] = (
-            expansion_error
-            ? eccentricity_evolution_expansion_error()
-            : eccentricity_evolution(__orbit_power, __orbit_angmom_gain)
-        );
-
-        if(!expansion_error) {
-            __semimajor_rate = differential_equations[0];
-            __eccentricity_rate = differential_equations[1];
-        }
-
-        if(!angmom_skipped)
-            differential_equations[0] *= 6.5 * std::pow(__semimajor, 5.5);
-
->>>>>>> 8d066351
 #ifdef VERBOSE_DEBUG
         std::cerr << "rates: ";
         for(
