/**\file
 *
 * \brief Declares a class which provides the
 * [\f$p_{m,s}\f$ coefficients]{@ref InclinationEccentricity_pms1}.
 */


#ifndef __ECCENTRICITY_EXPANSION_COEFFICIENTS_H
#define __ECCENTRICITY_EXPANSION_COEFFICIENTS_H

#include "../Core/SharedLibraryExportMacros.h"
#include "../Core/Error.h"
#include "../Core/Common.h"
#include <vector>
#include <fstream>
#include <iomanip>
#include <cmath>
#include <iostream>
#include <sstream>
#include <cassert>
#include <algorithm>
#include <sqlite3.h>
//#include <boost/math/special_functions/chebyshev.hpp>

namespace Evolve {

    ///\brief A class which reads-in and provides a convenient interface to the
    /// \f$p_{m,s}\f$ coefficients
    class LIB_PUBLIC EccentricityExpansionCoefficients {
    private:
        ///Has this class been properly linked to a database with interpolation
        ///data?
        bool __useable;

        ///See do_not_fail argument to prepare().
        bool __allow_precision_fail;

        std::vector< std::vector<double> >
            ///\brief The expansion coefficients for all \f$p_{m,s}\f$.
            ///
<<<<<<< HEAD
            ///Stored in the order m=-2,0,+2 for increasing s (m changes
            ///faster).
            __pms_interp_data;


        ///If you're seeing this, it means I haven't properly sorted
        ///out new documentation stuff or moved new variables/functions
        ///into a better place
=======
            ///The outer index is s+__max_e_power and the inner one is
            ///min(n, n+s).
            __alpha,

            ///\brief The expansion coefficients of \f$p_{2,s}\f$
            ///(\f$\gamma_{s,n}^+(s/2)^{s+2n}\f$ in the
            /// [documentation]{@ref InclinationEccentricity_pms1}).
            ///
            ///The outer index is s+__max_e_power-2 and the inner one is
            ///min(n+1, n+s-1).
            __gamma_plus,

            ///\brief The expansion coefficients of \f$p_{-2,s}\f$
            ///(\f$\gamma_{s,n}^-(s/2)^{s+2n}\f$ in the
            /// [documentation]{@ref InclinationEccentricity_pms1}).
            ///
            ///The outer index is s+__max_e_power+2 and the inner one is
            ///min(n-1, n+s+1).
            __gamma_minus;
>>>>>>> 8d066351

        ///\brief The largest s (second) index at which all three \f$p_{m,s}\f$
        ///coefficients are tabulated.
        int __max_s;

<<<<<<< HEAD
        ///The currently defined expansion precision (see prepare())
        double __expansion_precision;
=======
        ///\brief The inner index in the __alpha/gamma_plus/gamma_minus arrays
        //corresponding to the given term.
        int inner_index(
                ///If -1 returns the index within __gamma_minus, if 0 returns the
                ///index within __alpha and if 1 returns the index within
                ///__gamma_plus.
                int msign,
>>>>>>> 8d066351

        ///\brief Whether we load the whole database at the start (true) or part
        ///of it as needed (false)
        bool __load_all;

<<<<<<< HEAD
        ///\brief The identifiers of particular \f$p_{m,s}\f$ coefficients
        ///in the database.
        std::vector<int> __db_pms_id;

        ///The smallest value of e for which each \f$p_{m,s}\f$ coefficient has
        ///tabulated values.
        std::vector<double> __min_e;

        ///\brief The number of e values at which each \f$p_{m,s}\f$ coefficient
        ///is tabulated
        std::vector<int> __num_steps;

        ///\brief The maximum eccentricity at which each \f$p_{m,s}\f$
        ///coefficient can be reliably interpolated.
        std::vector<double> __max_e;


        ///\brief The guaranteed interpolation precision for each \f$p_{m,s}\f$ u
        ///coefficient.
        std::vector<double> __interp_precision;

        ///The name of the file contanining the interpolatiod sqlite database.
        std::string __file_name;

        ///\brief The maximum eccentricity at which a given \f$p_{m,s}\f$ can be
        ///ignored.
        ///
        ///The order is the same as __pms_interp_data.
        std::vector<double> __max_ignore_eccentricity;

        std::vector<double> load_coefficient(sqlite3* db,int m,int s);

        ///Return the highest s available for requested precision.
        /// TODO: what is this? It is possible for file to accommodate precision but only for s=0
        void set_max_s(sqlite3* db);

        ///\brief Read the metadata for the available \f$p_{m,s}\f$ coefficients
        ///from the databate.
        void load_metadata(sqlite3* db);

        ///Fill the __max_ignore_eccentricity member per the database.
        void load_max_ignore_eccentricity(sqlite3* db, double precision);

        double load_specific_e(int m,int s,int e_step) const;
        ///\brief The callback SQL function that updates the above values
        ///(__pms_interp_data)
        void get_interp_data(sqlite3* db);

        ///Return a single tabulated value of \f$p_{m,s}\f$.
        double get_specific_e(
            ///The m (first) index of the expansion coefficient to get.
            int m,

            ///The s (second) index of the expansion coefficient to get.
            int s,

            ///The index within the tabulated values to get
            int e_step
=======
                ///The power of the eccentricity in the desired term.
                int epower) const;

        ///Taylor series approximation of \f$p_{-2,s}(e)\f$, and the
        ///contribution of the highest power eccentricity terms.
        std::pair<double, double> p_m2s(
                ///The eccentricity
                double e,

                ///The s index.
                int s,

                ///Where to truncate the taylor series.
                unsigned max_e_power,

                ///If true the result is differentiated w.r.t. to the
                ///eccentricity.
                bool deriv
        ) const;

        ///Taylor series approximation of \f$p_{0,s}(e)\f$, and the
        ///contribution of the highest power eccentricity terms.
        std::pair<double, double> p_0s(
                ///The eccentricity
                double e,

                ///The s index.
                int s,

                ///Where to truncate the taylor series.
                unsigned max_e_power,

                ///If true the result is differentiated w.r.t. to the
                ///eccentricity.
                bool deriv
        ) const;

        ///Taylor series approximation of \f$p_{2,s}(e)\f$, and the
        ///contribution of the highest power eccentricity terms.
        std::pair<double, double> p_p2s(
                ///The eccentricity
                double e,

                ///The s index.
                int s,

                ///Where to truncate the taylor series.
                unsigned max_e_power,

                ///If true the result is differentiated w.r.t. to the
                ///eccentricity.
                bool deriv
>>>>>>> 8d066351
        ) const;

        std::vector<double> find_pms_boundary_values(int m,int s,double e) const;
        double return_known_e(int m, int s, double e) const;
        bool check_known_e(int m,int s,double e) const;
        inline int e_to_nearest_step(int m,int s,double e,bool flr) const;
        inline double step_to_e(int m,int s,int step) const;
        int current_largest_s(int m);
        inline int local_index(int m, int s) const;
        //void change_frequency_order(double new_e); // Has not been implemented yet but is new and is intended to be

        std::vector<double>* which_list(int m);
        int* which_order(int m);

    public:
        ///Create an uninitialized object.
        EccentricityExpansionCoefficients() : __useable(false) {}

        ///Reads in tabulated expansion coefficients, making this object useable.
        void prepare(
                ///The name of the file to read pre-tabulated coefficients from.
                const std::string &tabulated_pms_fname,

                ///Only reads the coefficients of the expansion which
                ///most closely achieves the indicated precision, erring on
                ///the side of being more precise.
                double precision,

                ///Should all data from the database be pre-loaded to avoid
                ///query each time a coefficient is evaluated. Setting to true
                ///means we keep a 9 GB database in memory.
                bool pre_load,

                ///Do not throw exception if specified precision is unattainable
                ///with given tabulated coefficients, just use highest availabre
                ///order.
                bool disable_precision_fail=false
        );

        ///Return the expansion precision set by the last call to prepare()
        inline double get_expansion_precision() const
        {return __expansion_precision;}

        ///The guaranteed interpolation precision for a given \f$p_{m,s}\f$.
        double interp_precision(int m, int s) const;

        ///\brief Return the smallest s value such that all \f$p_{m,s'}\f$ for
        //\f$s'>s\f$ can be ignored from the expansion without violating the
        ///precision requirements.
        int required_expansion_order(double e, int m) const;

        ///The largest s for which \f$p_{m,s'}\f$ is known.
        int max_expansion_order() const
        {return __max_s;}

        ///\brief Return the range of eccentricities (min, max) over which an
        ///expansion going up to given max s is valid and required.
        ///
        ///For eccentricities below the minimum (first value of returned pair)
        ///at least \f$p_{m,max_s}\f$ can be excluded from the expansion without
        ///violating the precision requirement. For eccentricities at or above
        ///maximum (second value of returned pair) at least \f$p_{m,max_s+1}\f$
        ///must be included in the series in order to satisfy the precision
        ///requirement.
        std::pair<double,double> get_expansion_range(int m, int max_s) const;

        ///\brief Approximate the value of \f$p_{m,s}(e)\f$
        double operator()(
                ///The first index (0 or +-2).
                int m,

                ///The second index.
                int s,

                ///The value of the eccentricity to use.
                double e,

<<<<<<< HEAD
                ///If true the result is differentiated w.r.t. to eccentricity.
                bool deriv
        ) const;
=======
                ///The maximum eccentricity order to include in the Taylor
                ///series.
                unsigned max_e_power,

                ///If true the result is differentiated w.r.t. to the
                ///eccentricity.
                bool deriv) const;
>>>>>>> 8d066351
    }; //End EccentricityExpansionCoefficients class.

} //End Evolve namespace.

#endif<|MERGE_RESOLUTION|>--- conflicted
+++ resolved
@@ -38,7 +38,6 @@
         std::vector< std::vector<double> >
             ///\brief The expansion coefficients for all \f$p_{m,s}\f$.
             ///
-<<<<<<< HEAD
             ///Stored in the order m=-2,0,+2 for increasing s (m changes
             ///faster).
             __pms_interp_data;
@@ -47,50 +46,18 @@
         ///If you're seeing this, it means I haven't properly sorted
         ///out new documentation stuff or moved new variables/functions
         ///into a better place
-=======
-            ///The outer index is s+__max_e_power and the inner one is
-            ///min(n, n+s).
-            __alpha,
-
-            ///\brief The expansion coefficients of \f$p_{2,s}\f$
-            ///(\f$\gamma_{s,n}^+(s/2)^{s+2n}\f$ in the
-            /// [documentation]{@ref InclinationEccentricity_pms1}).
-            ///
-            ///The outer index is s+__max_e_power-2 and the inner one is
-            ///min(n+1, n+s-1).
-            __gamma_plus,
-
-            ///\brief The expansion coefficients of \f$p_{-2,s}\f$
-            ///(\f$\gamma_{s,n}^-(s/2)^{s+2n}\f$ in the
-            /// [documentation]{@ref InclinationEccentricity_pms1}).
-            ///
-            ///The outer index is s+__max_e_power+2 and the inner one is
-            ///min(n-1, n+s+1).
-            __gamma_minus;
->>>>>>> 8d066351
 
         ///\brief The largest s (second) index at which all three \f$p_{m,s}\f$
         ///coefficients are tabulated.
         int __max_s;
 
-<<<<<<< HEAD
         ///The currently defined expansion precision (see prepare())
         double __expansion_precision;
-=======
-        ///\brief The inner index in the __alpha/gamma_plus/gamma_minus arrays
-        //corresponding to the given term.
-        int inner_index(
-                ///If -1 returns the index within __gamma_minus, if 0 returns the
-                ///index within __alpha and if 1 returns the index within
-                ///__gamma_plus.
-                int msign,
->>>>>>> 8d066351
 
         ///\brief Whether we load the whole database at the start (true) or part
         ///of it as needed (false)
         bool __load_all;
 
-<<<<<<< HEAD
         ///\brief The identifiers of particular \f$p_{m,s}\f$ coefficients
         ///in the database.
         std::vector<int> __db_pms_id;
@@ -149,60 +116,6 @@
 
             ///The index within the tabulated values to get
             int e_step
-=======
-                ///The power of the eccentricity in the desired term.
-                int epower) const;
-
-        ///Taylor series approximation of \f$p_{-2,s}(e)\f$, and the
-        ///contribution of the highest power eccentricity terms.
-        std::pair<double, double> p_m2s(
-                ///The eccentricity
-                double e,
-
-                ///The s index.
-                int s,
-
-                ///Where to truncate the taylor series.
-                unsigned max_e_power,
-
-                ///If true the result is differentiated w.r.t. to the
-                ///eccentricity.
-                bool deriv
-        ) const;
-
-        ///Taylor series approximation of \f$p_{0,s}(e)\f$, and the
-        ///contribution of the highest power eccentricity terms.
-        std::pair<double, double> p_0s(
-                ///The eccentricity
-                double e,
-
-                ///The s index.
-                int s,
-
-                ///Where to truncate the taylor series.
-                unsigned max_e_power,
-
-                ///If true the result is differentiated w.r.t. to the
-                ///eccentricity.
-                bool deriv
-        ) const;
-
-        ///Taylor series approximation of \f$p_{2,s}(e)\f$, and the
-        ///contribution of the highest power eccentricity terms.
-        std::pair<double, double> p_p2s(
-                ///The eccentricity
-                double e,
-
-                ///The s index.
-                int s,
-
-                ///Where to truncate the taylor series.
-                unsigned max_e_power,
-
-                ///If true the result is differentiated w.r.t. to the
-                ///eccentricity.
-                bool deriv
->>>>>>> 8d066351
         ) const;
 
         std::vector<double> find_pms_boundary_values(int m,int s,double e) const;
@@ -280,19 +193,10 @@
                 ///The value of the eccentricity to use.
                 double e,
 
-<<<<<<< HEAD
                 ///If true the result is differentiated w.r.t. to eccentricity.
                 bool deriv
         ) const;
-=======
-                ///The maximum eccentricity order to include in the Taylor
-                ///series.
-                unsigned max_e_power,
-
-                ///If true the result is differentiated w.r.t. to the
-                ///eccentricity.
-                bool deriv) const;
->>>>>>> 8d066351
+
     }; //End EccentricityExpansionCoefficients class.
 
 } //End Evolve namespace.
