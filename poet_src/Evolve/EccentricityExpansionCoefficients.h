--- conflicted
+++ resolved
@@ -28,16 +28,15 @@
     /// \f$p_{m,s}\f$ coefficients
     class LIB_PUBLIC EccentricityExpansionCoefficients {
     private:
+        ///Maximum eccentricity power with all necessary coefficients known.
+        unsigned __max_e_power;
+
         std::vector< std::vector<double> >
             ///\brief The expansion coefficients for all \f$p_{m,s}\f$.
             ///
             ///Stored in the order m=-2,0,+2 for increasing s (m changes
             ///faster).
             __pms_expansions;
-<<<<<<< HEAD
-=======
-
->>>>>>> 61b1ac3b
 
 
         ///If you're seeing this, it means I haven't properly sorted
@@ -76,7 +75,6 @@
         ///The name of the file contanining the interpolatiod sqlite database.
         std::string __file_name;
 
-<<<<<<< HEAD
         ///\brief The maximum eccentricity at which a given \f$p_{m,s}\f$ can be
         ///ignored.
         ///
@@ -84,8 +82,6 @@
         ///TODO: chechek if switch_list is property filled to mach documentation
         std::vector<double> __max_ignore_eccentricity;
 
-=======
->>>>>>> 61b1ac3b
         std::vector<double> load_coefficient(sqlite3* db,int m,int s);
 
         ///Return the highest s available for requested precision.
@@ -96,11 +92,8 @@
         ///from the databate.
         void load_metadata(sqlite3* db);
 
-        ///Fill the __max_ignore_eccentricity member per the database.
-        void load_max_ignore_eccentricity(sqlite3* db, double precision);
-
+        void load_e_switches(sqlite3* db,double precision);
         double load_specific_e(int m,int s,int e_step) const;
-
         // The callback SQL function that updates the above values (__pms_expansions)
         void get_expansions(sqlite3* db);
 
@@ -138,7 +131,6 @@
                 ///Only reads the coefficients of the expansion which
                 ///most closely achieves the indicated precision, erring on
                 ///the side of being more precise.
-<<<<<<< HEAD
                 double precision,
 
                 ///Should all data from the database be pre-loaded to avoid
@@ -168,24 +160,9 @@
         ///must be included in the series in order to satisfy the precision
         ///requirement.
         std::pair<double,double> get_expansion_range(int m, int max_s) const;
-=======
-                double precision=1,
 
-                ///Which loading style to use. Setting to true means we keep
-                ///a 9 GB database in memory.
-                bool load_style=false
-        );
-
-        void read(const std::string &gary="",int bob=-1);
-
-        ///Maximum precision for a given expansion.
-        double max_precision(int m, int s) const;
->>>>>>> 61b1ac3b
-
-        unsigned max_orbital_frequency_multiplier() const
-        {return __max_s;}
-
-        ///Interpolate \f$p_{m,s}\f$ for the given eccentricity.
+        ///\brief Taylor series approximation of \f$p_{m,s}\f$ and the
+        ///contribution of the highest power eccentricity terms.
         double operator()(
                 ///The first index (0 or +-2).
                 int m,
@@ -196,6 +173,10 @@
                 ///The value of the eccentricity to use.
                 double e,
 
+                ///Prevision, the maximum eccentricity order to include in the Taylor
+                ///series. Currently does nothing.
+                unsigned max_e_power,
+
                 ///Previously, if true the result was differentiated w.r.t. to the
                 ///eccentricity. Currently does nothing.
                 bool deriv) const;
