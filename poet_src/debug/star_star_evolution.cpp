#include "../Planet/CInterface.h"
#include "../StellarEvolution/CInterface.h"
#include "../Star/CInterface.h"
#include "../Evolve/CInterface.h"
#include "../Core/OrbitalExpressions.h"
#include "../Core/AstronomicalConstants.h"
#include "dirent_hacked.h"
#include <iomanip>
#include <iostream>
#include <valarray>

MESAInterpolator *get_interpolator(const std::string &interpolator_dir)
{
    MESAInterpolator *interpolator=NULL;
    DIR *dirstream = opendir(interpolator_dir.c_str());
    for(struct dirent *entry; (entry = readdir(dirstream));) {
        std::string fname(entry->d_name);
        std::cout << "Fname: " << fname << std::endl;
        if(
            fname[0] != '.'
            &&
            fname.substr(fname.size() - 7) != ".sqlite"
        ) {
            std::cout << "Fname tail: "
                      << std::string(fname.substr(fname.size() - 7))
                      << std::endl;

            if(interpolator)
                throw Core::Error::IO(
                    "Multiple candidate interpolators fund in "
                    +
                    interpolator_dir
                );
            interpolator = load_interpolator(
                (interpolator_dir + fname).c_str()
            );

        }
    }
    if(!interpolator)
        throw Core::Error::IO(
            "No interpolators found in "
            +
            interpolator_dir
        );
    return interpolator;
}

int main(int, char **)
{

<<<<<<< HEAD
    const double PRIMARY_MASS = 1.124740842555043;
    const double SECONDARY_MASS = 0.5855694677552672;
    const double FEH = 0.0;//-0.3307293375206785;
    const double INITIAL_PERIOD = 9.29674528596;
=======
    const double PRIMARY_MASS = 1.0;
    const double SECONDARY_MASS = 0.8;
    const double FEH = 0.0;
    const double INITIAL_PERIOD = 12.0;
>>>>>>> 8d066351
    const double INITIAL_SEMIMAJOR = Core::semimajor_from_period(
        PRIMARY_MASS,
        SECONDARY_MASS,
        INITIAL_PERIOD
    );

    std::cerr << "Starting evolution with a0 = " << INITIAL_SEMIMAJOR << std::endl;

<<<<<<< HEAD
    const double DISK_FREQUENCY = 2.281003443190243;
    const double PRIMARY_PHASE_LAG = 0.0 * 4.045010337196463e-13;
    const double SECONDARY_PHASE_LAG = 0.0 * 4.045010337196463e-13;
    const double DISK_DISSIPATION_AGE = 5e-3;
=======
    const double DISK_PERIOD =10.0;
    const double PRIMARY_PHASE_LAG =1e-7;
    const double SECONDARY_PHASE_LAG =1e-7;
    const double DISK_DISSIPATION_AGE = 2e-2;
>>>>>>> 8d066351
    const double WIND_SATURATION_FREQUENCY = 2.54;
    const double DIFF_ROT_COUPLING_TIMESCALE = 5e-3;
    const double WIND_STRENGTH = 0.17;
    const double INCLINATION = 0.0;
<<<<<<< HEAD
    const double INITIAL_ECCENTRICITY = 0.0;
=======
    const double INITIAL_ECCENTRICITY = 0.5;
>>>>>>> 8d066351

    prepare_eccentricity_expansion(
        "eccentricity_expansion_coef_O400.sqlite",
        1e-4,
        true,
        false
    );
    MESAInterpolator *primary_interpolator = get_interpolator(
        "stellar_evolution_interpolators_bkp/"
    );


    double zero = 0.0;
    double initial_secondary_angmom[] = {0.2, 0.001};

    double tidal_frequency_breaks[] = {2.0 * M_PI / 100.0};
    double tidal_frequency_powers[] = {1.0, 0.0};


    EvolvingStar *primary = create_star(PRIMARY_MASS,
                                        FEH,
                                        WIND_STRENGTH,
                                        WIND_SATURATION_FREQUENCY,
                                        DIFF_ROT_COUPLING_TIMESCALE,
                                        primary_interpolator);
    select_interpolation_region(primary, core_formation_age(primary));
    set_star_dissipation(primary,
                         0,          //zone index
                         1,          //# tidal frequency breaks
                         0,          //# spin frequency breaks
                         tidal_frequency_breaks,       //tidal frequency breaks
                         NULL,       //spin frequency breaks
                         tidal_frequency_powers,      //tidal frequency powers
                         &zero,      //spin frequency powers
                         PRIMARY_PHASE_LAG,
                         1.0,
                         0.0);

    EvolvingStar *secondary = create_star(SECONDARY_MASS,
                                          FEH,
                                          WIND_STRENGTH,
                                          WIND_SATURATION_FREQUENCY,
                                          DIFF_ROT_COUPLING_TIMESCALE,
                                          primary_interpolator);
    select_interpolation_region(secondary, DISK_DISSIPATION_AGE);
    set_star_dissipation(secondary,
                         0,          //zone index
                         1,          //# tidal frequency breaks
                         0,          //# spin frequency breaks
                         tidal_frequency_breaks,       //tidal frequency breaks
                         NULL,       //spin frequency breaks
                         tidal_frequency_powers,      //tidal frequency powers
                         &zero,      //spin frequency powers
                         SECONDARY_PHASE_LAG,
                         1.0,
                         0.0);

    configure_star(secondary,
                   DISK_DISSIPATION_AGE,        //formation age
                   PRIMARY_MASS,                //companion mass
                   INITIAL_SEMIMAJOR,           //formation semimajor
                   INITIAL_ECCENTRICITY,        //formation eccentricity
                   initial_secondary_angmom,    //spin angular momentum
                   &zero,                       //inclination
                   &zero,                       //periapsis
                   false,                       //locked surface?
                   true,                        //zero outer inclination?
                   true);                       //zero outer periapsis?
    detect_stellar_wind_saturation(secondary);

    DiskBinarySystem *system = create_star_star_system(
        primary,                    //primary
        secondary,                  //secondary
        INITIAL_SEMIMAJOR,          //initial semimajor
        INITIAL_ECCENTRICITY,       //initial eccentricity
        INCLINATION,                //initial inclination
        DISK_FREQUENCY,             //disk lock frequency
        DISK_DISSIPATION_AGE,       //disk dissipation age
        DISK_DISSIPATION_AGE        //secondary formation age
    );
    configure_system(system,
                     core_formation_age(primary),
                     NaN,                       //semimajor
                     NaN,                       //eccentricity
                     &zero,                     //spin angmom
                     NULL,                      //inclination
                     NULL,                      //periapsis
                     LOCKED_SURFACE_SPIN_EVOL_MODE);
    detect_stellar_wind_saturation(primary);

    OrbitSolver *solver = evolve_system(
        system,
        7.0,    //final age
        1e-3,   //max timestep
        1e-6,   //precision
        NULL,   //required ages
        0,      //num required ages
        true,   //Print stepping progress?
        0
    );
    int num_steps = num_evolution_steps(solver);
    double *age = new double[num_steps],
           *semimajor = new double[num_steps],
           *eccentricity = new double[num_steps],
           *primary_lconv = new double[num_steps],
           *primary_lrad = new double[num_steps],
           *secondary_lconv = new double[num_steps],
           *secondary_lrad = new double[num_steps];

    get_star_star_evolution(
        solver,
        system,
        primary,
        secondary,
        age,
        semimajor,
        eccentricity,   //eeccentricity
        NULL,           //primary envelope inclination
        NULL,           //primary core inclination
        NULL,           //primary envelope periapsis
        NULL,           //primary core periapsis
        primary_lconv,  //primary envelope angmom
        primary_lrad,   //primary core angmom
        NULL,           //secondary envelope inclination
        NULL,           //secondary core inclination
        NULL,           //secondary envelope periapsis
        NULL,           //secondary core periapsis
        secondary_lconv,//secondary envelope angmom
        secondary_lrad, //secondary core angmom
        NULL,           //evolution mode
        NULL,           //primary wind saturation
        NULL,           //secondary wind saturation
        NULL,           //semimajor rate
        NULL,           //eeccentricity rate
        NULL,           //primary envelope inclination rate
        NULL,           //primary core inclination rate
        NULL,           //primary envelope periapsis rate
        NULL,           //primary core periapsis rate
        NULL,           //primary envelope angmom rate
        NULL,           //primary core angmom rate
        NULL,           //secondary envelope inclination rate
        NULL,           //secondary core inclination rate
        NULL,           //secondary envelope periapsis rate
        NULL,           //secondary core periapsis rate
        NULL,           //secondary envelope angmom rate
        NULL            //secondary core angmom rate
    );
    std::cout.precision(16);
    std::cout.setf(std::ios::scientific, std::ios::floatfield);
    std::cout << std::setw(25) << "Age[Gyr]"            //1
              << std::setw(25) << "worb[rad/day]"       //2
              << std::setw(25) << "eccentricity"        //3
              << std::setw(25) << "prim_wconv[rad/day]" //4
              << std::setw(25) << "prim_wrad[rad/day]"  //5
              << std::setw(25) << "sec_wconv[rad/day]"  //6
              << std::setw(25) << "sec_wrad[rad/day]"   //7
              << std::setw(25) << "prim_Lconv"          //8
              << std::setw(25) << "prim_Lrad"           //9
              << std::setw(25) << "sec_Lconv"           //10
              << std::setw(25) << "sec_Lrad"            //11
              << std::setw(25) << "prim_Rconv"          //12
              << std::setw(25) << "prim_Rrad"           //13
              << std::setw(25) << "sec_Rconv"           //14
              << std::setw(25) << "sec_Rrad"            //15
              << std::endl;
    double primary_Iconv,
           primary_Irad,
           secondary_Iconv,
           secondary_Irad,
           primary_rconv,
           primary_rrad,
           secondary_rconv,
           secondary_rrad;
    for(int i = 0; i < num_steps; ++i) {
        if(
            age[i] < core_formation_age(primary)
            ||
            age[i] > lifetime(primary)
        )
            primary_Iconv = primary_Irad = Core::NaN;
        else {
            primary_Iconv = envelope_inertia(primary, age[i]);
            primary_Irad = core_inertia(primary, age[i]);
            primary_rconv = star_radius(primary, age[i]);
            secondary_rconv = star_radius(secondary, age[i]);
            primary_rrad = core_radius(primary, age[i]);
            secondary_rrad = core_radius(secondary, age[i]);
        }


        secondary_Iconv = (age[i] <= 2e-3
                           ? Core::NaN
                           : envelope_inertia(secondary, age[i]));
        if(
            age[i] < core_formation_age(secondary)
            ||
            age[i] > lifetime(secondary)
        )
            secondary_Irad = Core::NaN;
        else {
            secondary_Irad = core_inertia(secondary, age[i]);
        }

        std::cout << std::setw(25) << age[i]
                  << std::setw(25) << Core::orbital_angular_velocity(
                      PRIMARY_MASS,
                      SECONDARY_MASS,
                      semimajor[i]
                  )
                  << std::setw(25) << eccentricity[i]
                  << std::setw(25) << primary_lconv[i] / primary_Iconv
                  << std::setw(25) << primary_lrad[i] / primary_Irad
                  << std::setw(25) << secondary_lconv[i] / secondary_Iconv
                  << std::setw(25) << secondary_lrad[i] / secondary_Irad
                  << std::setw(25) << primary_lconv[i]
                  << std::setw(25) << primary_lrad[i]
                  << std::setw(25) << secondary_lconv[i]
                  << std::setw(25) << secondary_lrad[i]
                  << std::setw(25) << primary_rconv
                  << std::setw(25) << primary_rrad
                  << std::setw(25) << secondary_rconv
                  << std::setw(25) << secondary_rrad
                  << std::endl;
    }

    destroy_binary(system);
    destroy_star(primary);
    destroy_star(secondary);
    destroy_interpolator(primary_interpolator);
    destroy_solver(solver);
    delete[] age;
    delete[] semimajor;
    delete[] primary_lconv;
    delete[] primary_lrad;
    delete[] secondary_lconv;
    delete[] secondary_lrad;
}<|MERGE_RESOLUTION|>--- conflicted
+++ resolved
@@ -49,17 +49,11 @@
 int main(int, char **)
 {
 
-<<<<<<< HEAD
     const double PRIMARY_MASS = 1.124740842555043;
     const double SECONDARY_MASS = 0.5855694677552672;
     const double FEH = 0.0;//-0.3307293375206785;
     const double INITIAL_PERIOD = 9.29674528596;
-=======
-    const double PRIMARY_MASS = 1.0;
-    const double SECONDARY_MASS = 0.8;
-    const double FEH = 0.0;
-    const double INITIAL_PERIOD = 12.0;
->>>>>>> 8d066351
+
     const double INITIAL_SEMIMAJOR = Core::semimajor_from_period(
         PRIMARY_MASS,
         SECONDARY_MASS,
@@ -68,26 +62,15 @@
 
     std::cerr << "Starting evolution with a0 = " << INITIAL_SEMIMAJOR << std::endl;
 
-<<<<<<< HEAD
     const double DISK_FREQUENCY = 2.281003443190243;
     const double PRIMARY_PHASE_LAG = 0.0 * 4.045010337196463e-13;
     const double SECONDARY_PHASE_LAG = 0.0 * 4.045010337196463e-13;
     const double DISK_DISSIPATION_AGE = 5e-3;
-=======
-    const double DISK_PERIOD =10.0;
-    const double PRIMARY_PHASE_LAG =1e-7;
-    const double SECONDARY_PHASE_LAG =1e-7;
-    const double DISK_DISSIPATION_AGE = 2e-2;
->>>>>>> 8d066351
     const double WIND_SATURATION_FREQUENCY = 2.54;
     const double DIFF_ROT_COUPLING_TIMESCALE = 5e-3;
     const double WIND_STRENGTH = 0.17;
     const double INCLINATION = 0.0;
-<<<<<<< HEAD
     const double INITIAL_ECCENTRICITY = 0.0;
-=======
-    const double INITIAL_ECCENTRICITY = 0.5;
->>>>>>> 8d066351
 
     prepare_eccentricity_expansion(
         "eccentricity_expansion_coef_O400.sqlite",
