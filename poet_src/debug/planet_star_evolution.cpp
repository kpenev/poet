#include "../Planet/CInterface.h"
#include "../StellarEvolution/CInterface.h"
#include "../Star/CInterface.h"
#include "../Evolve/CInterface.h"
#include "../Core/OrbitalExpressions.h"
#include "../Core/AstronomicalConstants.h"
#include <iomanip>
#include <iostream>
#include <valarray>

int main(int, char **)
{
    MESAInterpolator *interpolator = load_interpolator(
        "stellar_evolution_interpolators/"
        "660499e5-8692-4fd9-a5bd-9397bbe481e3"
    );

    prepare_eccentricity_expansion(
        "eccentricity_expansion_coef_O400.sqlite",
        1e-4,
        true,
        false
    );

    const double Mjup_to_Msun = (Core::AstroConst::jupiter_mass
                                 /
                                 Core::AstroConst::solar_mass),
                 Rjup_to_Msun = (Core::AstroConst::jupiter_radius
                                 /
                                 Core::AstroConst::solar_radius);

    double mstar = 1.0,
           mplanet = 1.0,//100.0 * Mjup_to_Msun,
           rplanet = 1.0 * Rjup_to_Msun,
           a0 = 25.0,
           e0 = 0.8,
           zero = 0.0,
           phase_lag = 3e-8;

    CPlanet *planet = create_planet(mplanet, rplanet);
    configure_planet(planet,
                     5e-3,
                     mstar,
                     a0,
                     e0,
                     &zero,
                     NULL,
                     NULL,
                     false,
                     true,
                     true);

    EvolvingStar *star = create_star(mstar,
                                     0.0,
                                     0.13,
                                     2.78,
                                     1.0e-3,
                                     interpolator);
    select_interpolation_region(star, core_formation_age(star));

<<<<<<< HEAD
    double break_frequency = 2.0 * M_PI / 20;
    double powerlaws[] = {1.0, 0.0};//-3.1};
    set_star_dissipation(star, 0, 1, 0, &break_frequency, NULL, powerlaws, &zero, phase_lag);
    set_star_dissipation(star, 1, 0, 0, NULL, NULL, &zero, &zero, 0.0);
=======
    double break_frequency = 2.0 * M_PI / 4.33;
    double powerlaws[] = {0.0, -3.1};
    set_star_dissipation(star, 0, 1, 0, &break_frequency, NULL, powerlaws, &zero, 3e-7, 1.0, 0.0);
    set_star_dissipation(star, 1, 0, 0, NULL, NULL, &zero, &zero, 0.0, 1.0, 0.0);
>>>>>>> 8d066351

    DiskBinarySystem *system = create_star_planet_system(
        star,
        planet,
        a0,
        e0,
        0.0,
        1.0,
        5e-3,
        0.0
    );
    configure_system(system,
                     core_formation_age(star),
                     NaN,
                     NaN,
                     &zero,
                     NULL,
                     NULL,
                     LOCKED_SURFACE_SPIN_EVOL_MODE);
    detect_stellar_wind_saturation(star);

    OrbitSolver *solver = evolve_system(
        system,
        2.0,
        1e-3,
        1e-4,
        NULL,
        0,
        true,
        0
    );
    int num_steps = num_evolution_steps(solver);
    double *age = new double[num_steps],
           *semimajor = new double[num_steps],
           *eccentricity = new double[num_steps],
           *lconv = new double[num_steps],
           *lrad = new double[num_steps];
    get_star_planet_evolution(
        solver,
        system,
        star,
        planet,
        age,
        semimajor,
        eccentricity,
        NULL, //envelope inclination
        NULL, //core inclination
        NULL, //envelope periapsis
        NULL, //core periapsis
        lconv,//envelope angmom
        lrad, //core angmom
        NULL, //planet inclination
        NULL, //planet periapsis
        NULL, //planet angular momentum
        NULL, //evolution mode
        NULL, //wind saturation
        NULL, //semimajor rate
        NULL, //eeccentricity rate
        NULL, //envelope inclination rate
        NULL, //core inclination rate
        NULL, //envelope periapsis rate
        NULL, //core periapsis rate
        NULL, //envelope angmom rate
        NULL, //core angmom rate
        NULL, //planet inclination rate
        NULL, //planet periapsis rate
        NULL  //planet angular momentum rate
    );
    std::cout.precision(16);
    std::cout.setf(std::ios::scientific, std::ios::floatfield);
    std::cout << std::setw(25) << "Age[Gyr]"
              << std::setw(25) << "worb[rad/day]"
              << std::setw(25) << "wconv[rad/day]"
              << std::setw(25) << "wrad[rad/day]"
              << std::setw(25) << "e"
              << std::endl;
    for(int i = 0; i < num_steps; ++i)
        std::cout << std::setw(25) << age[i]
                  << std::setw(25) << Core::orbital_angular_velocity(
                      mstar,
                      mplanet,
                      semimajor[i]
                  )
                  << std::setw(25) << (lconv[i]
                                       /
                                       envelope_inertia(star, age[i]))
                  << std::setw(25) << lrad[i] / core_inertia(star, age[i])
                  << std::setw(25) << eccentricity[i]
                  << std::endl;

    destroy_binary(system);
    destroy_planet(planet);
    destroy_star(star);
    destroy_interpolator(interpolator);
    destroy_solver(solver);
    delete[] age;
    delete[] semimajor;
    delete[] eccentricity;
}<|MERGE_RESOLUTION|>--- conflicted
+++ resolved
@@ -58,17 +58,10 @@
                                      interpolator);
     select_interpolation_region(star, core_formation_age(star));
 
-<<<<<<< HEAD
     double break_frequency = 2.0 * M_PI / 20;
     double powerlaws[] = {1.0, 0.0};//-3.1};
     set_star_dissipation(star, 0, 1, 0, &break_frequency, NULL, powerlaws, &zero, phase_lag);
     set_star_dissipation(star, 1, 0, 0, NULL, NULL, &zero, &zero, 0.0);
-=======
-    double break_frequency = 2.0 * M_PI / 4.33;
-    double powerlaws[] = {0.0, -3.1};
-    set_star_dissipation(star, 0, 1, 0, &break_frequency, NULL, powerlaws, &zero, 3e-7, 1.0, 0.0);
-    set_star_dissipation(star, 1, 0, 0, NULL, NULL, &zero, &zero, 0.0, 1.0, 0.0);
->>>>>>> 8d066351
 
     DiskBinarySystem *system = create_star_planet_system(
         star,
